--- conflicted
+++ resolved
@@ -89,16 +89,13 @@
     uint64_t readStreamBufferSize;
     int maxBlocksPerFile;
     uint64_t blockSize;
-<<<<<<< HEAD
+    bool ignoreOpenFlags;
 
     // Gen-1 specific config
     int attrTimeout;
     int entryTimeout;
     int requiredFreeSpace;
     bool enableGen1;
-=======
-    bool ignoreOpenFlags;
->>>>>>> ecb32ac6
 };
 
 // FUSE contains a specific type of command-line option parsing; here we are just following the pattern.
@@ -142,11 +139,8 @@
     const char *stream_buffer; // Stream buffer max size
     const char *max_blocks_per_file; // Number of blocks to be cached per file in case of streaming
     const char *block_size_mb; // Size of each block to be downloaded during streaming
-<<<<<<< HEAD
     const char *enable_gen1; //Flag to enable gen1 support in blobfuse
-=======
     const char *ignore_open_flags; // Ignore unsupported flags provided in open file call
->>>>>>> ecb32ac6
 };
 
 
