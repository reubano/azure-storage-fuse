# Starter pipeline
# Start with a minimal pipeline that you can customize to build and deploy your code.
# Add steps that build, run tests, deploy, and more:
# https://aka.ms/yaml

pr:
- main

jobs:
  # Ubuntu based test suite
  - job: test
    displayName: Build and Test on
    strategy:
      matrix:
        Ubuntu-18:
          imageName: 'ubuntu-18.04'
          containerName: 'test-cnt-ubn-18'
          fuselib: 'libfuse-dev'
          tags: 'fuse2'
          adlsSas: $(AZTEST_ADLS_CONT_SAS_UBN_18)
        Ubuntu-20:
          imageName: 'ubuntu-20.04'
          containerName: 'test-cnt-ubn-20'
          fuselib: 'libfuse3-dev'
          tags: 'fuse3'
          adlsSas: $(AZTEST_ADLS_CONT_SAS_UBN_20)
        Ubuntu-22:
          imageName: 'ubuntu-22.04'
          containerName: 'test-cnt-ubn-22'
          fuselib: 'libfuse3-dev'
          tags: 'fuse3'
          adlsSas: $(AZTEST_ADLS_CONT_SAS_UBN_22)
  
    pool:
      vmImage: $(imageName)
    variables:
      - group: NightlyBlobFuse

    steps:
    - checkout: self

    - task: GoTool@0
      inputs:
        version: '1.16.2'
      displayName: "Select Go Version"

    - task: Go@0
      inputs:
        command: 'get'
        arguments: '-d'
        workingDirectory: './'
      displayName: "Get Dependencies"

    # Install fuse and build the code
    - script: |
        sudo apt-get update --fix-missing
        sudo apt-get install $(fuselib) -y
      displayName: 'Install libfuse'

    - task: Go@0
      inputs:
        command: 'build'
        workingDirectory: ./
        arguments: "-tags $(tags) -o blobfuse2"
      displayName: "Build"

    - script: |
        cnfFile=$HOME/azuretest.json
        echo $cnfFile
        touch $cnfFile
        echo "{" > $cnfFile
        echo "\"block-acct\"": "\"$(AZTEST_BLOCK_ACC_NAME)\"", >> $cnfFile
        echo "\"adls-acct\"": "\"$(AZTEST_ADLS_ACC_NAME)\"", >> $cnfFile
        echo "\"file-acct\"": "\"$(AZTEST_FILE_ACC_NAME)\"", >> $cnfFile
        echo "\"block-cont\"": "\"$(containerName)\"", >> $cnfFile
        echo "\"adls-cont\"": "\"$(containerName)\"", >> $cnfFile
        cho "\"file-cont\"": "\"$(containerName)\"", >> $cnfFile
        echo "\"block-key\"": "\"$(AZTEST_BLOCK_KEY)\"", >> $cnfFile
        echo "\"adls-key\"": "\"$(AZTEST_ADLS_KEY)\"", >> $cnfFile
        echo "\"file-key\"": "\"$(AZTEST_FILE_KEY)\"", >> $cnfFile
        echo "\"block-sas\"": "\"$(AZTEST_BLOCK_SAS)\"", >> $cnfFile
<<<<<<< HEAD
        echo "\"adls-sas\"": "\"$(AZTEST_ADLS_SAS)\"", >> $cnfFile
        echo "\"file-sas\"": "\"$(AZTEST_FILE_SAS)\"", >> $cnfFile
=======
        echo "\"block-cont-sas-ubn-18\"": "\"$(AZTEST_BLOCK_CONT_SAS_UBN_18)\"", >> $cnfFile
        echo "\"block-cont-sas-ubn-20\"": "\"$(AZTEST_BLOCK_CONT_SAS_UBN_20)\"", >> $cnfFile
        echo "\"adls-sas\"": "\"$(adlsSas)\"", >> $cnfFile
>>>>>>> 26030f27
        echo "\"msi-appid\"": "\"$(AZTEST_APP_ID)\"", >> $cnfFile
        echo "\"msi-resid\"": "\"$(AZTEST_RES_ID)\"", >> $cnfFile
        echo "\"spn-client\"": "\"$(AZTEST_CLIENT)\"", >> $cnfFile
        echo "\"spn-tenant\"": "\"$(AZTEST_TENANT)\"", >> $cnfFile
        echo "\"spn-secret\"": "\"$(AZTEST_SECRET)\"", >> $cnfFile
        echo "\"skip-msi\"": "true", >> $cnfFile
        echo "\"proxy-address\"": "\"\"" >> $cnfFile
        echo "}" >> $cnfFile
        cat $cnfFile
      displayName: "Create Configuration File"
      continueOnError: false
      workingDirectory: ./

    # Code lint checks (Static-analysis)
    - script: |
        curl -sSfL https://raw.githubusercontent.com/golangci/golangci-lint/master/install.sh | sh -s -- -b $(go env GOPATH)/bin
        $(go env GOPATH)/bin/golangci-lint --version
        $(go env GOPATH)/bin/golangci-lint run --tests=false --build-tags $(tags) --skip-dirs test,common/stats_collector,common/stats_monitor --max-issues-per-linter=0 -files component/libfuse/libfuse2_handler_test_wrapper.go > lint.log
        result=$(cat lint.log | wc -l)
        if [ $result -ne 0 ]; then
          echo "-----------------------------------"
          echo "Below issues are found in SA"
          cat lint.log
          echo "-----------------------------------"
          exit 1
        else
          echo "-----------------------------------"
          echo "No issues are found in SA"
          echo "-----------------------------------"
        fi 
      displayName: 'Static Analysis (Lint)'
      condition: always()
      workingDirectory: ./

    # Copyright checks
    - script: |
        result=$(grep -L -r --include \*.go "`date +%Y` Microsoft Corporation" ./ | wc -l)
        if [ $result -ne 0 ]; then
          exit 1
        else  
          echo "Copyright statements are up to date"
        fi 
      displayName: 'Copyright check'
      condition: always()
      failOnStderr: true
      workingDirectory: ./

    # Go code formatting checks
    - script: |
        gofmt -s -l -d . | tee >&2
      displayName: 'Go Format Check'
      condition: always()
      failOnStderr: true
      workingDirectory: ./

    # Notices files check
    - script: |
        ./notices_fix.sh
        result=$(git diff NOTICE | wc -l)
        if [ $result -ne 0 ]; then
          echo "Notices needs a fix. Run ./notices_fix.sh and commit NOTICE file."
          exit 1
        else
          echo "Notices are up to date."
        fi 
      displayName: 'Notice file check'
      condition: always()
      failOnStderr: true
      workingDirectory: ./

    # Running unit tests for fuse3 on ubn-20
    - task: Go@0
      inputs:
        command: 'test'
        arguments: '-v -timeout=2h ./... --tags=unittest,$(tags) -coverprofile utcover.cov'
        workingDirectory: ./
      displayName: 'Unit tests'
      continueOnError: false
<|MERGE_RESOLUTION|>--- conflicted
+++ resolved
@@ -79,14 +79,10 @@
         echo "\"adls-key\"": "\"$(AZTEST_ADLS_KEY)\"", >> $cnfFile
         echo "\"file-key\"": "\"$(AZTEST_FILE_KEY)\"", >> $cnfFile
         echo "\"block-sas\"": "\"$(AZTEST_BLOCK_SAS)\"", >> $cnfFile
-<<<<<<< HEAD
-        echo "\"adls-sas\"": "\"$(AZTEST_ADLS_SAS)\"", >> $cnfFile
+        echo "\"adls-sas\"": "\"$(adlsSas)\"", >> $cnfFile
         echo "\"file-sas\"": "\"$(AZTEST_FILE_SAS)\"", >> $cnfFile
-=======
         echo "\"block-cont-sas-ubn-18\"": "\"$(AZTEST_BLOCK_CONT_SAS_UBN_18)\"", >> $cnfFile
         echo "\"block-cont-sas-ubn-20\"": "\"$(AZTEST_BLOCK_CONT_SAS_UBN_20)\"", >> $cnfFile
-        echo "\"adls-sas\"": "\"$(adlsSas)\"", >> $cnfFile
->>>>>>> 26030f27
         echo "\"msi-appid\"": "\"$(AZTEST_APP_ID)\"", >> $cnfFile
         echo "\"msi-resid\"": "\"$(AZTEST_RES_ID)\"", >> $cnfFile
         echo "\"spn-client\"": "\"$(AZTEST_CLIENT)\"", >> $cnfFile
