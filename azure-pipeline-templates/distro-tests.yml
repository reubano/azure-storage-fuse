parameters:
  - name: working_dir
    type: string
  - name: root_dir
    type: string
  - name: temp_dir
    type: string
  - name: mount_dir
    type: string
  - name: config_path
    type: string
  - name: test_stream
    type: boolean
    default: false
  - name: stream_config
    type: string
    default: ""
  - name: stream_filename_config
    type: string
    default: ""
  - name: container
    type: string
  - name: installStep
    type: step
  - name: gopath
    type: string
  - name: blob_account_name
    type: string
  - name: blob_account_key
    type: string
  - name: adls_account_name
    type: string
  - name: adls_account_key
    type: string
  - name: distro_name
    type: string
  - name: tags
    type: string
    default: "null"    
  - name: fuselib
    type: string
    default: "fuse3 libfuse3-dev"
  - name: quick_test
    type: boolean
    default: true
  - name: verbose_log
    type: boolean
    default: false
  - name: clone
    type: boolean
    default: false

steps:
  - checkout: none

  # Get the host details on which these test are running
  - script: |
      echo $(Description)
      hostnamectl
    displayName: 'Print Agent Info'


  # Create directory structure and prepare to mount
  - ${{ parameters.installStep }}
  - script: |
      sudo rm -rf $(ROOT_DIR)
      sudo mkdir -p $(ROOT_DIR)
      sudo chown -R `whoami` $(ROOT_DIR)
      chmod 777 $(ROOT_DIR)
      mkdir -p $(ROOT_DIR)/go/src
    displayName: 'Create Directory Structure'

  # Clone the repo
  - script: |
      git clone https://github.com/Azure/azure-storage-fuse
    displayName: 'Checkout Code'
    workingDirectory: $(ROOT_DIR)/go/src

  # Checkout the branch
  - script: |
      git checkout `echo $(Build.SourceBranch) | cut -d "/" -f 1,2 --complement`
    displayName: 'Checkout Branch'
    workingDirectory: ${{ parameters.working_dir }}
    
  # Build the code
  - template: 'build.yml'
    parameters:
      root_dir: ${{ parameters.root_dir }}
      working_directory: ${{ parameters.working_dir }}
      mount_dir: ${{ parameters.mount_dir }}
      temp_dir: ${{ parameters.temp_dir }}
      hostedAgent: false
      gopath: ${{ parameters.gopath }}
      container: ${{ parameters.container }}
      tags: ${{ parameters.tags }}
      fuselib: ${{ parameters.fuselib }}
      
  - script: |
      cd ${{ parameters.working_dir }}
      ${{ parameters.working_dir }}/blobfuse2 gen-test-config --config-file=azure_key.yaml --container-name=${{ parameters.container }} --temp-path=${{ parameters.temp_dir }} --output-file=${{ parameters.config_path }}
    displayName: 'Create Config File'
    env:
      NIGHTLY_STO_ACC_NAME: ${{ parameters.blob_account_name }}
      NIGHTLY_STO_ACC_KEY: ${{ parameters.blob_account_key }}
      ACCOUNT_TYPE: 'block'
      ACCOUNT_ENDPOINT: 'https://${{ parameters.blob_account_name }}.blob.core.windows.net'
      VERBOSE_LOG: ${{ parameters.verbose_log }}
      USE_HTTP: false
    continueOnError: false

  # Print config file
  - script: |
      cat ${{ parameters.config_path }}
    displayName: 'Print config file'

  # Cli option test
  - script: |
      ${{ parameters.working_dir }}/blobfuse2 --help
    displayName: 'CLI help string check'

  # Basic End to End test to check sanity on this distro
  # Start End to End test on this distro
  - template: 'e2e-tests.yml'
    parameters:
      working_dir: ${{ parameters.working_dir }}
      mount_dir: ${{ parameters.mount_dir }}
      temp_dir: ${{ parameters.temp_dir }}
      adls: false
      idstring: 'Distro BlockBlob with Key Credentials'
      distro_name: ${{ parameters.distro_name }}
      quick_test: ${{ parameters.quick_test }}
      artifact_name: '${{ parameters.distro_name }}_block_key.txt'
      verbose_log: ${{ parameters.verbose_log }}
      clone: ${{ parameters.clone }}
      mountStep:
        script: |
          ${{ parameters.working_dir }}/blobfuse2 mount ${{ parameters.mount_dir }} --config-file=${{ parameters.config_path }}
        displayName: 'E2E TEST: Mount container'
        timeoutInMinutes: 3
        continueOnError: false

  - template: 'cleanup.yml'
    parameters:
      working_dir: ${{ parameters.working_dir }}
      mount_dir: ${{ parameters.mount_dir }}
      temp_dir: ${{ parameters.temp_dir }}

# STREAMING with filehandle
  - ${{ if eq(parameters.test_stream, true) }}:
    - script: |
        cd ${{ parameters.working_dir }}
        ${{ parameters.working_dir }}/blobfuse2 gen-test-config --config-file=azure_stream.yaml --container-name=${{ parameters.container }} --temp-path=${{ parameters.temp_dir }} --output-file=${{ parameters.stream_config }}
      displayName: 'Create Stream Config File'
      env:
        NIGHTLY_STO_ACC_NAME: ${{ parameters.blob_account_name }}
        NIGHTLY_STO_ACC_KEY: ${{ parameters.blob_account_key }}
        ACCOUNT_TYPE: 'block'
        ACCOUNT_ENDPOINT: 'https://${{ parameters.blob_account_name }}.blob.core.windows.net'
        VERBOSE_LOG: ${{ parameters.verbose_log }}
        USE_HTTP: false
      continueOnError: false

    # Print config file
    - script: |
        cat ${{ parameters.stream_config }}
      displayName: 'Print Stream config file'

    # Basic End to End test to check sanity on this distro
    # Start End to End test on this distro
    - template: 'e2e-tests.yml'
      parameters:
        working_dir: ${{ parameters.working_dir }}
        mount_dir: ${{ parameters.mount_dir }}
        temp_dir: ${{ parameters.temp_dir }}
        adls: false
        idstring: 'Distro BlockBlob with Stream Key Credentials'
        distro_name: ${{ parameters.distro_name }}
        quick_test: true
        artifact_name: '${{ parameters.distro_name }}_block_stream_key.txt'
        verbose_log: ${{ parameters.verbose_log }}
        clone: false
        mountStep:
          script: |
            ${{ parameters.working_dir }}/blobfuse2 mount ${{ parameters.mount_dir }} --config-file=${{ parameters.stream_config }}
          displayName: 'E2E TEST: Mount container'
          timeoutInMinutes: 3
          continueOnError: false

    - template: 'cleanup.yml'
      parameters:
        working_dir: ${{ parameters.working_dir }}
        mount_dir: ${{ parameters.mount_dir }}
        temp_dir: ${{ parameters.temp_dir }}

    - script: |
        cd ${{ parameters.working_dir }}
        ${{ parameters.working_dir }}/blobfuse2 gen-test-config --config-file=azure_key_filestream.yaml --container-name=${{ parameters.container }} --temp-path=${{ parameters.temp_dir }} --output-file=${{ parameters.stream_config }}
      displayName: 'Create File-Stream Config File'
      env:
        NIGHTLY_STO_ACC_NAME: ${{ parameters.blob_account_name }}
        NIGHTLY_STO_ACC_KEY: ${{ parameters.blob_account_key }}
        ACCOUNT_TYPE: 'block'
        ACCOUNT_ENDPOINT: 'https://${{ parameters.blob_account_name }}.blob.core.windows.net'
        VERBOSE_LOG: ${{ parameters.verbose_log }}
        USE_HTTP: false
      continueOnError: false

    # Print config file
    - script: |
        cat ${{ parameters.stream_config }}
      displayName: 'Print File-Stream config file'

    # Basic End to End test to check sanity on this distro
    # Start End to End test on this distro
    - template: 'e2e-tests.yml'
      parameters:
        working_dir: ${{ parameters.working_dir }}
        mount_dir: ${{ parameters.mount_dir }}
        temp_dir: ${{ parameters.temp_dir }}
        adls: false
        idstring: 'Distro BlockBlob with Stream Key Credentials'
        distro_name: ${{ parameters.distro_name }}
        quick_test: ${{ parameters.quick_test }}
        artifact_name: '${{ parameters.distro_name }}_block_stream_key.txt'
        verbose_log: ${{ parameters.verbose_log }}
        clone: false
        mountStep:
          script: |
            ${{ parameters.working_dir }}/blobfuse2 mount ${{ parameters.mount_dir }} --config-file=${{ parameters.stream_config }}
          displayName: 'E2E TEST: Mount container'
          timeoutInMinutes: 3
          continueOnError: false

    - template: 'cleanup.yml'
      parameters:
        working_dir: ${{ parameters.working_dir }}
        mount_dir: ${{ parameters.mount_dir }}
        temp_dir: ${{ parameters.temp_dir }}

<<<<<<< HEAD
=======
# STREAMING with filehandle direct
  - ${{ if eq(parameters.test_stream, true) }}:
    - script: |
        cd ${{ parameters.working_dir }}
        ${{ parameters.working_dir }}/blobfuse2 gen-test-config --config-file=azure_stream_direct.yaml --container-name=${{ parameters.container }} --temp-path=${{ parameters.temp_dir }} --output-file=${{ parameters.stream_config }}
      displayName: 'Create Stream Direct Config File'
      env:
        NIGHTLY_STO_ACC_NAME: ${{ parameters.blob_account_name }}
        NIGHTLY_STO_ACC_KEY: ${{ parameters.blob_account_key }}
        ACCOUNT_TYPE: 'block'
        ACCOUNT_ENDPOINT: 'https://${{ parameters.blob_account_name }}.blob.core.windows.net'
        VERBOSE_LOG: ${{ parameters.verbose_log }}
        USE_HTTP: false
      continueOnError: false

    # Print config file
    - script: |
        cat ${{ parameters.stream_config }}
      displayName: 'Print Stream Direct config file'

    # Basic End to End test to check sanity on this distro
    # Start End to End test on this distro
    - template: 'e2e-tests.yml'
      parameters:
        working_dir: ${{ parameters.working_dir }}
        mount_dir: ${{ parameters.mount_dir }}
        temp_dir: ${{ parameters.temp_dir }}
        adls: false
        idstring: 'Distro BlockBlob with Stream Direct Key Credentials'
        distro_name: ${{ parameters.distro_name }}
        quick_test: ${{ parameters.quick_test }}
        artifact_name: '${{ parameters.distro_name }}_block_stream_direct_key.txt'
        verbose_log: ${{ parameters.verbose_log }}
        clone: false
        stream_direct_test: true
        mountStep:
          script: |
            ${{ parameters.working_dir }}/blobfuse2 mount ${{ parameters.mount_dir }} --config-file=${{ parameters.stream_config }}
          displayName: 'E2E TEST: Mount container'
          timeoutInMinutes: 3
          continueOnError: false

    - template: 'cleanup.yml'
      parameters:
        working_dir: ${{ parameters.working_dir }}
        mount_dir: ${{ parameters.mount_dir }}
        temp_dir: ${{ parameters.temp_dir }}

# STREAMING with filename
  - ${{ if eq(parameters.test_stream, true) }}:
    - script: |
        cd ${{ parameters.working_dir }}
        ${{ parameters.working_dir }}/blobfuse2 gen-test-config --config-file=azure_stream_filename.yaml --container-name=${{ parameters.container }} --temp-path=${{ parameters.temp_dir }} --output-file=${{ parameters.stream_filename_config }}
      displayName: 'Create Stream with Filename caching Config File'
      env:
        NIGHTLY_STO_ACC_NAME: ${{ parameters.blob_account_name }}
        NIGHTLY_STO_ACC_KEY: ${{ parameters.blob_account_key }}
        ACCOUNT_TYPE: 'block'
        ACCOUNT_ENDPOINT: 'https://${{ parameters.blob_account_name }}.blob.core.windows.net'
        VERBOSE_LOG: ${{ parameters.verbose_log }}
        USE_HTTP: false
      continueOnError: false

    # Print config file
    - script: |
        cat ${{ parameters.stream_filename_config }}
      displayName: 'Print Stream with Filename caching config file'

    # Basic End to End test to check sanity on this distro
    # Start End to End test on this distro
    - template: 'e2e-tests.yml'
      parameters:
        working_dir: ${{ parameters.working_dir }}
        mount_dir: ${{ parameters.mount_dir }}
        temp_dir: ${{ parameters.temp_dir }}
        adls: false
        idstring: 'Distro BlockBlob with Stream with Filename Caching Key Credentials'
        distro_name: ${{ parameters.distro_name }}
        quick_test: ${{ parameters.quick_test }}
        artifact_name: '${{ parameters.distro_name }}_block_stream_filename_key.txt'
        verbose_log: ${{ parameters.verbose_log }}
        clone: false
        mountStep:
          script: |
            ${{ parameters.working_dir }}/blobfuse2 mount ${{ parameters.mount_dir }} --config-file=${{ parameters.stream_filename_config }}
          displayName: 'E2E TEST: Mount container'
          timeoutInMinutes: 3
          continueOnError: false

    - template: 'cleanup.yml'
      parameters:
        working_dir: ${{ parameters.working_dir }}
        mount_dir: ${{ parameters.mount_dir }}
        temp_dir: ${{ parameters.temp_dir }}

# STREAMING with filename direct
  - ${{ if eq(parameters.test_stream, true) }}:
    - script: |
        cd ${{ parameters.working_dir }}
        ${{ parameters.working_dir }}/blobfuse2 gen-test-config --config-file=azure_stream_filename_direct.yaml --container-name=${{ parameters.container }} --temp-path=${{ parameters.temp_dir }} --output-file=${{ parameters.stream_filename_config }}
      displayName: 'Create Stream with Filename caching Direct Config File'
      env:
        NIGHTLY_STO_ACC_NAME: ${{ parameters.blob_account_name }}
        NIGHTLY_STO_ACC_KEY: ${{ parameters.blob_account_key }}
        ACCOUNT_TYPE: 'block'
        ACCOUNT_ENDPOINT: 'https://${{ parameters.blob_account_name }}.blob.core.windows.net'
        VERBOSE_LOG: ${{ parameters.verbose_log }}
        USE_HTTP: false
      continueOnError: false

    # Print config file
    - script: |
        cat ${{ parameters.stream_filename_config }}
      displayName: 'Print Stream with Filename caching Direct config file'

    # Basic End to End test to check sanity on this distro
    # Start End to End test on this distro
    - template: 'e2e-tests.yml'
      parameters:
        working_dir: ${{ parameters.working_dir }}
        mount_dir: ${{ parameters.mount_dir }}
        temp_dir: ${{ parameters.temp_dir }}
        adls: false
        idstring: 'Distro BlockBlob with Stream with Filename Caching Direct Key Credentials'
        distro_name: ${{ parameters.distro_name }}
        quick_test: ${{ parameters.quick_test }}
        artifact_name: '${{ parameters.distro_name }}_block_stream_filename_direct_key.txt'
        verbose_log: ${{ parameters.verbose_log }}
        clone: false
        stream_direct_test: true
        mountStep:
          script: |
            ${{ parameters.working_dir }}/blobfuse2 mount ${{ parameters.mount_dir }} --config-file=${{ parameters.stream_filename_config }}
          displayName: 'E2E TEST: Mount container'
          timeoutInMinutes: 3
          continueOnError: false

    - template: 'cleanup.yml'
      parameters:
        working_dir: ${{ parameters.working_dir }}
        mount_dir: ${{ parameters.mount_dir }}
        temp_dir: ${{ parameters.temp_dir }}

# ADLS Test
>>>>>>> 56ae9cd4
  - script: |
      cd ${{ parameters.working_dir }}
      ${{ parameters.working_dir }}/blobfuse2 gen-test-config --config-file=azure_key.yaml --container-name=${{ parameters.container }} --temp-path=${{ parameters.temp_dir }} --output-file=${{ parameters.config_path }}
    displayName: 'Create Config File'
    env:
      NIGHTLY_STO_ACC_NAME: ${{ parameters.adls_account_name }}
      NIGHTLY_STO_ACC_KEY: ${{ parameters.adls_account_key }}
      ACCOUNT_TYPE: 'adls'
      ACCOUNT_ENDPOINT: 'https://${{ parameters.adls_account_name }}.dfs.core.windows.net'
      VERBOSE_LOG: ${{ parameters.verbose_log }}
      USE_HTTP: false
    continueOnError: false

  # Print config file
  - script: |
      cat ${{ parameters.config_path }}
    displayName: 'Print config file'

  # Cli option test
  - script: |
      ${{ parameters.working_dir }}/blobfuse2 --help
    displayName: 'CLI help string check'

  # Basic End to End test to check sanity on this distro
  # Start End to End test on this distro
  - template: 'e2e-tests.yml'
    parameters:
      working_dir: ${{ parameters.working_dir }}
      mount_dir: ${{ parameters.mount_dir }}
      temp_dir: ${{ parameters.temp_dir }}
      adls: true
      idstring: 'Distro ADLS with Key Credentials'
      distro_name: ${{ parameters.distro_name }}
      quick_test: ${{ parameters.quick_test }}
      artifact_name: '${{ parameters.distro_name }}_adls_key.txt'
      verbose_log: ${{ parameters.verbose_log }}
      clone: ${{ parameters.clone }}
      mountStep:
        script: |
          ${{ parameters.working_dir }}/blobfuse2 mount ${{ parameters.mount_dir }} --config-file=${{ parameters.config_path }}
        displayName: 'E2E TEST: Mount container'
        timeoutInMinutes: 3
        continueOnError: false

  - template: 'cleanup.yml'
    parameters:
      working_dir: ${{ parameters.working_dir }}
      mount_dir: ${{ parameters.mount_dir }}
      temp_dir: ${{ parameters.temp_dir }}


  # Cleanup go tools dir  
  - task: GO@0
    inputs:
      command: 'clean'
      arguments: '-cache -modcache -testcache -i'
      workingDirectory: ${{ parameters.working_dir }}
    displayName: 'Clean up go tool dirs'
    timeoutInMinutes: 20
    continueOnError: true
    condition: always()
<|MERGE_RESOLUTION|>--- conflicted
+++ resolved
@@ -145,7 +145,7 @@
       mount_dir: ${{ parameters.mount_dir }}
       temp_dir: ${{ parameters.temp_dir }}
 
-# STREAMING with filehandle
+  # STREAMING with filehandle
   - ${{ if eq(parameters.test_stream, true) }}:
     - script: |
         cd ${{ parameters.working_dir }}
@@ -164,51 +164,6 @@
     - script: |
         cat ${{ parameters.stream_config }}
       displayName: 'Print Stream config file'
-
-    # Basic End to End test to check sanity on this distro
-    # Start End to End test on this distro
-    - template: 'e2e-tests.yml'
-      parameters:
-        working_dir: ${{ parameters.working_dir }}
-        mount_dir: ${{ parameters.mount_dir }}
-        temp_dir: ${{ parameters.temp_dir }}
-        adls: false
-        idstring: 'Distro BlockBlob with Stream Key Credentials'
-        distro_name: ${{ parameters.distro_name }}
-        quick_test: true
-        artifact_name: '${{ parameters.distro_name }}_block_stream_key.txt'
-        verbose_log: ${{ parameters.verbose_log }}
-        clone: false
-        mountStep:
-          script: |
-            ${{ parameters.working_dir }}/blobfuse2 mount ${{ parameters.mount_dir }} --config-file=${{ parameters.stream_config }}
-          displayName: 'E2E TEST: Mount container'
-          timeoutInMinutes: 3
-          continueOnError: false
-
-    - template: 'cleanup.yml'
-      parameters:
-        working_dir: ${{ parameters.working_dir }}
-        mount_dir: ${{ parameters.mount_dir }}
-        temp_dir: ${{ parameters.temp_dir }}
-
-    - script: |
-        cd ${{ parameters.working_dir }}
-        ${{ parameters.working_dir }}/blobfuse2 gen-test-config --config-file=azure_key_filestream.yaml --container-name=${{ parameters.container }} --temp-path=${{ parameters.temp_dir }} --output-file=${{ parameters.stream_config }}
-      displayName: 'Create File-Stream Config File'
-      env:
-        NIGHTLY_STO_ACC_NAME: ${{ parameters.blob_account_name }}
-        NIGHTLY_STO_ACC_KEY: ${{ parameters.blob_account_key }}
-        ACCOUNT_TYPE: 'block'
-        ACCOUNT_ENDPOINT: 'https://${{ parameters.blob_account_name }}.blob.core.windows.net'
-        VERBOSE_LOG: ${{ parameters.verbose_log }}
-        USE_HTTP: false
-      continueOnError: false
-
-    # Print config file
-    - script: |
-        cat ${{ parameters.stream_config }}
-      displayName: 'Print File-Stream config file'
 
     # Basic End to End test to check sanity on this distro
     # Start End to End test on this distro
@@ -237,9 +192,7 @@
         mount_dir: ${{ parameters.mount_dir }}
         temp_dir: ${{ parameters.temp_dir }}
 
-<<<<<<< HEAD
-=======
-# STREAMING with filehandle direct
+  # STREAMING with filehandle direct
   - ${{ if eq(parameters.test_stream, true) }}:
     - script: |
         cd ${{ parameters.working_dir }}
@@ -253,7 +206,7 @@
         VERBOSE_LOG: ${{ parameters.verbose_log }}
         USE_HTTP: false
       continueOnError: false
-
+    
     # Print config file
     - script: |
         cat ${{ parameters.stream_config }}
@@ -287,7 +240,56 @@
         mount_dir: ${{ parameters.mount_dir }}
         temp_dir: ${{ parameters.temp_dir }}
 
-# STREAMING with filename
+  # STREAMING with file-cache
+  - ${{ if eq(parameters.test_stream, true) }}:
+    - script: |
+        cd ${{ parameters.working_dir }}
+        ${{ parameters.working_dir }}/blobfuse2 gen-test-config --config-file=azure_key_filestream.yaml --container-name=${{ parameters.container }} --temp-path=${{ parameters.temp_dir }} --output-file=${{ parameters.stream_config }}
+      displayName: 'Create File-Stream Config File'
+      env:
+        NIGHTLY_STO_ACC_NAME: ${{ parameters.blob_account_name }}
+        NIGHTLY_STO_ACC_KEY: ${{ parameters.blob_account_key }}
+        ACCOUNT_TYPE: 'block'
+        ACCOUNT_ENDPOINT: 'https://${{ parameters.blob_account_name }}.blob.core.windows.net'
+        VERBOSE_LOG: ${{ parameters.verbose_log }}
+        USE_HTTP: false
+      continueOnError: false
+
+    # Print config file
+    - script: |
+        cat ${{ parameters.stream_config }}
+      displayName: 'Print File-Stream config file'
+
+    # Basic End to End test to check sanity on this distro
+    # Start End to End test on this distro
+    - template: 'e2e-tests.yml'
+      parameters:
+        working_dir: ${{ parameters.working_dir }}
+        mount_dir: ${{ parameters.mount_dir }}
+        temp_dir: ${{ parameters.temp_dir }}
+        adls: false
+        idstring: 'Distro BlockBlob with Stream Direct Key Credentials'
+        distro_name: ${{ parameters.distro_name }}
+        quick_test: ${{ parameters.quick_test }}
+        artifact_name: '${{ parameters.distro_name }}_block_stream_direct_key.txt'
+        verbose_log: ${{ parameters.verbose_log }}
+        clone: false
+        stream_direct_test: true
+        mountStep:
+          script: |
+            ${{ parameters.working_dir }}/blobfuse2 mount ${{ parameters.mount_dir }} --config-file=${{ parameters.stream_config }}
+          displayName: 'E2E TEST: Mount container'
+          timeoutInMinutes: 3
+          continueOnError: false
+
+    - template: 'cleanup.yml'
+      parameters:
+        working_dir: ${{ parameters.working_dir }}
+        mount_dir: ${{ parameters.mount_dir }}
+        temp_dir: ${{ parameters.temp_dir }}
+
+
+  # STREAMING with filename
   - ${{ if eq(parameters.test_stream, true) }}:
     - script: |
         cd ${{ parameters.working_dir }}
@@ -334,7 +336,7 @@
         mount_dir: ${{ parameters.mount_dir }}
         temp_dir: ${{ parameters.temp_dir }}
 
-# STREAMING with filename direct
+  # STREAMING with filename direct
   - ${{ if eq(parameters.test_stream, true) }}:
     - script: |
         cd ${{ parameters.working_dir }}
@@ -382,8 +384,7 @@
         mount_dir: ${{ parameters.mount_dir }}
         temp_dir: ${{ parameters.temp_dir }}
 
-# ADLS Test
->>>>>>> 56ae9cd4
+  # ADLS Test
   - script: |
       cd ${{ parameters.working_dir }}
       ${{ parameters.working_dir }}/blobfuse2 gen-test-config --config-file=azure_key.yaml --container-name=${{ parameters.container }} --temp-path=${{ parameters.temp_dir }} --output-file=${{ parameters.config_path }}
