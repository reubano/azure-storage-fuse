--- conflicted
+++ resolved
@@ -1,13 +1,11 @@
-<<<<<<< HEAD
 ## 2.1.0-preview.1 (WIP)
 **Features**
 - Block cache component added to support faster serial reads of large files with prefetching of blocks
     - As of now only one file single threaded read is faster
     - Only read-only mounts will support block-cache
 - On AML compute cluster MSI authentication is now supported (this will use the identity assigned to compute cluster) 
-=======
+
 ## 2.0.5 (WIP)
->>>>>>> a95b18ba
 
 ## 2.0.4 (2023-07-03)
 **Features**
