# Blobfuse2 Nightly Build Pipeline

schedules:
  # Cron string < minute hour day-of-month month day-of-week>
  #             * means all, for example '*' in day of month means everyday
  # Run only on main branch
  # 'always' controls whether to run only if there is a change or not
  # Run this pipeline every 15:00 time
  - cron: '0 15 * * *'
    displayName: 'Daily midnight Blobfuse2 build'
    branches:
      include:
        - main

parameters:
  - name: base_test
    # Quick test or an exhaustive test
    displayName: 'Basic test'
    type: boolean
    default: true

  - name: exhaustive_test
    # Quick test or an exhaustive test
    displayName: 'Exhaustive test'
    type: boolean
    default: true
  
  - name: proxy_test
  # Proxy tests
    displayName: 'Proxy test'
    type: boolean
    default: true

  - name: msi_test
    # MSI auth based test suites to be run or not
    displayName: 'MSI test'
    type: boolean
    default: true

  - name: healthmon_test
    displayName: 'Healthmon test'
    type: boolean
    default: true

  - name: quick_stress
    displayName: 'Quick Stress'
    type: boolean
    default: true
  
  - name: data_validation
    displayName: 'Data Validation Test'
    type: boolean
    default: true

  - name: verbose_log
    displayName: 'Verbose Log'
    type: boolean
    default: false


stages:
  - ${{ if eq(parameters.base_test, true) }}:
    - stage: BuildAndTest
      jobs:
        # Ubuntu Tests
        - job: Set_1
          timeoutInMinutes: 300

          strategy:
            matrix:
              Ubuntu-20-BlockBlob:
                imageName: 'ubuntu-20.04'
                containerName: 'test-cnt-ubn-20'
                adlsSas: $(AZTEST_ADLS_CONT_SAS_UBN_20)
                fuselib: 'libfuse-dev'
                tags: 'fuse2'
              Ubuntu-22-BlockBlob:
                imageName: 'ubuntu-22.04'
                containerName: 'test-cnt-ubn-22'
                adlsSas: $(AZTEST_ADLS_CONT_SAS_UBN_22)
                fuselib: 'libfuse3-dev'
                tags: 'fuse3'
          pool:
            vmImage: $(imageName)

          variables:
            - group: NightlyBlobFuse
            - name: MOUNT_DIR
              value: '$(Pipeline.Workspace)/blob_mnt'
            - name: TEMP_DIR
              value: '$(Pipeline.Workspace)/blobfuse2_tmp'
            - name: BLOBFUSE2_CFG
              value: '$(Pipeline.Workspace)/blobfuse2.yaml'
            - name: BLOBFUSE2_SAS_CFG
              value: '$(Pipeline.Workspace)/blobfuse2_sas_config.yaml'
            - name: BLOBFUSE2_SPN_CFG
              value: '$(Pipeline.Workspace)/blobfuse2_spn_config.yaml'
            - name: BLOBFUSE2_STREAM_CFG
              value: '$(Pipeline.Workspace)/blobfuse2_stream.yaml'
            - name: BLOBFUSE2_STREAM_FILENAME_CFG
              value: '$(Pipeline.Workspace)/blobfuse2_stream_filename.yaml'
            - name: BLOBFUSE2_ADLS_CFG
              value: '$(Pipeline.Workspace)/blobfuse2.adls.yaml'
            - name: BLOBFUSE2_GTEST_CFG
              value: '$(Pipeline.Workspace)/connection.yaml'
            - name: BLOBFUSE2_AZURITE_CFG
              value: '$(Pipeline.Workspace)/blobfuse2_azurite_config.yaml'
            - name: BLOBFUSE2_STRESS_DIR
              value: '$(Pipeline.Workspace)/blobfuse2_stress'
            - name: DECODE_PERCENTS
              value: false
            - name: GOPATH
              value: '$(Pipeline.Workspace)/go'
            - name: ROOT_DIR
              value: '$(System.DefaultWorkingDirectory)' 
            - name: WORK_DIR
              value: '$(System.DefaultWorkingDirectory)/azure-storage-fuse'

          steps:
            - checkout: none

            # Clone the repo
            - script: |
                git clone https://github.com/Azure/azure-storage-fuse
              displayName: 'Checkout Code'
              workingDirectory: $(ROOT_DIR)

            # Checkout the branch
            - script: |
                git checkout `echo $(Build.SourceBranch) | cut -d "/" -f 1,2 --complement`
              displayName: 'Checkout Branch'
              workingDirectory: $(WORK_DIR)

            - script: |
                sudo apt-get update --fix-missing
                sudo apt-get install $(fuselib) -y
              displayName: 'Install libfuse'

            # -------------------------------------------------------
            # Pull and build the code
            - template: 'azure-pipeline-templates/build.yml'
              parameters:
                working_directory: $(WORK_DIR)
                root_dir: $(Pipeline.Workspace)
                mount_dir: $(MOUNT_DIR)
                temp_dir: $(TEMP_DIR)
                gopath: $(GOPATH)
                container: $(containerName)
                tags: $(tags)
                fuselib: $(fuselib)

            # -------------------------------------------------------
            - template: 'azure-pipeline-templates/invalid-command-tests.yml'
              parameters:
                working_dir: $(WORK_DIR)
                mount_dir: $(MOUNT_DIR)

            - ${{ if eq(parameters.exhaustive_test, true) }}:    
              - template: 'azure-pipeline-templates/verbose-tests.yml'
                parameters:
                  service: 'BlockBlob'
                  account_type: 'block'
                  account_endpoint: 'https://$(NIGHTLY_STO_BLOB_ACC_NAME).blob.core.windows.net' 
                  adls: false
                  fileshare: false
                  account_name: $(NIGHTLY_STO_BLOB_ACC_NAME)
                  account_key: $(NIGHTLY_STO_BLOB_ACC_KEY)
                  account_sas: $(NIGHTLY_STO_ACC_SAS)
                  spn_account_name: $(AZTEST_BLOCK_ACC_NAME)
                  spn_account_endpoint: 'https://$(AZTEST_BLOCK_ACC_NAME).blob.core.windows.net' 
                  client_id: $(AZTEST_CLIENT)
                  tenant_id: $(AZTEST_TENANT)
                  client_secret: $(AZTEST_SECRET)
                  container: $(containerName)
                  config: $(BLOBFUSE2_CFG)
                  working_dir: $(WORK_DIR)
                  mount_dir: $(MOUNT_DIR)
                  temp_dir: $(TEMP_DIR)
                  stress_dir: $(BLOBFUSE2_STRESS_DIR)
                  huge_container: 'testcnt1'
                  quick_stress: ${{ parameters.quick_stress }}
                  test_key_credential: true 
                  test_sas_credential: true
                  test_spn_credential: true
                  test_stream: true
                  test_azurite: true
                  stream_config: $(BLOBFUSE2_STREAM_CFG)
                  stream_filename_config: $(BLOBFUSE2_STREAM_FILENAME_CFG)
                  sas_credential_config: $(BLOBFUSE2_SAS_CFG)
                  spn_credential_config: $(BLOBFUSE2_SPN_CFG)
                  azurite_config: $(BLOBFUSE2_AZURITE_CFG)
                  distro_name: $(imageName)
                  verbose_log: ${{ parameters.verbose_log }}
                  tags: $(tags)

            - template: azure-pipeline-templates/cleanup.yml
              parameters:
                working_dir: $(WORK_DIR)
                mount_dir: $(MOUNT_DIR)
                temp_dir: $(TEMP_DIR)

        # Ubuntu Tests
        - job: Set_2
          timeoutInMinutes: 300

          strategy:
            matrix:
              Ubuntu-20-ADLS:
                imageName: 'ubuntu-20.04'
                containerName: 'test-cnt-ubn-20'
                adlsSas: $(AZTEST_ADLS_CONT_SAS_UBN_20)
                fuselib: 'libfuse-dev'
                tags: 'fuse2'
              Ubuntu-22-ADLS:
                imageName: 'ubuntu-22.04'
                containerName: 'test-cnt-ubn-22'
                adlsSas: $(AZTEST_ADLS_CONT_SAS_UBN_22)
                fuselib: 'libfuse3-dev'
                tags: 'fuse3'
          pool:
            vmImage: $(imageName)

          variables:
            - group: NightlyBlobFuse
            - name: MOUNT_DIR
              value: '$(Pipeline.Workspace)/blob_mnt'
            - name: TEMP_DIR
              value: '$(Pipeline.Workspace)/blobfuse2_tmp'
            - name: BLOBFUSE2_CFG
              value: '$(Pipeline.Workspace)/blobfuse2.yaml'
            - name: BLOBFUSE2_SAS_CFG
              value: '$(Pipeline.Workspace)/blobfuse2_sas_config.yaml'
            - name: BLOBFUSE2_SPN_CFG
              value: '$(Pipeline.Workspace)/blobfuse2_spn_config.yaml'
            - name: BLOBFUSE2_STREAM_CFG
              value: '$(Pipeline.Workspace)/blobfuse2_stream.yaml'
            - name: BLOBFUSE2_STREAM_FILENAME_CFG
              value: '$(Pipeline.Workspace)/blobfuse2_stream_filename.yaml'
            - name: BLOBFUSE2_ADLS_CFG
              value: '$(Pipeline.Workspace)/blobfuse2.adls.yaml'
            - name: BLOBFUSE2_GTEST_CFG
              value: '$(Pipeline.Workspace)/connection.yaml'
            - name: BLOBFUSE2_AZURITE_CFG
              value: '$(Pipeline.Workspace)/blobfuse2_azurite_config.yaml'
            - name: BLOBFUSE2_STRESS_DIR
              value: '$(Pipeline.Workspace)/blobfuse2_stress'
            - name: DECODE_PERCENTS
              value: false
            - name: GOPATH
              value: '$(Pipeline.Workspace)/go'
            - name: ROOT_DIR
              value: '$(System.DefaultWorkingDirectory)' 
            - name: WORK_DIR
              value: '$(System.DefaultWorkingDirectory)/azure-storage-fuse'

          steps:
            - checkout: none

<<<<<<< HEAD
            - template: azure-pipeline-templates/cleanup.yml
              parameters:
                working_dir: $(WORK_DIR)
                mount_dir: $(MOUNT_DIR)
                temp_dir: $(TEMP_DIR)

        # Ubuntu Tests
        - job: Set_2
          timeoutInMinutes: 300

          strategy:
            matrix:
              Ubuntu-20-ADLS:
                imageName: 'ubuntu-20.04'
                containerName: 'test-cnt-ubn-20'
                adlsSas: $(AZTEST_ADLS_CONT_SAS_UBN_20)
                fuselib: 'libfuse-dev'
                tags: 'fuse2'
              Ubuntu-22-ADLS:
                imageName: 'ubuntu-22.04'
                containerName: 'test-cnt-ubn-22'
                adlsSas: $(AZTEST_ADLS_CONT_SAS_UBN_22)
                fuselib: 'libfuse3-dev'
                tags: 'fuse3'
          pool:
            vmImage: $(imageName)

          variables:
            - group: NightlyBlobFuse
            - name: MOUNT_DIR
              value: '$(Pipeline.Workspace)/blob_mnt'
            - name: TEMP_DIR
              value: '$(Pipeline.Workspace)/blobfuse2_tmp'
            - name: BLOBFUSE2_CFG
              value: '$(Pipeline.Workspace)/blobfuse2.yaml'
            - name: BLOBFUSE2_SAS_CFG
              value: '$(Pipeline.Workspace)/blobfuse2_sas_config.yaml'
            - name: BLOBFUSE2_SPN_CFG
              value: '$(Pipeline.Workspace)/blobfuse2_spn_config.yaml'
            - name: BLOBFUSE2_STREAM_CFG
              value: '$(Pipeline.Workspace)/blobfuse2_stream.yaml'
            - name: BLOBFUSE2_STREAM_FILENAME_CFG
              value: '$(Pipeline.Workspace)/blobfuse2_stream_filename.yaml'
            - name: BLOBFUSE2_ADLS_CFG
              value: '$(Pipeline.Workspace)/blobfuse2.adls.yaml'
            - name: BLOBFUSE2_GTEST_CFG
              value: '$(Pipeline.Workspace)/connection.yaml'
            - name: BLOBFUSE2_AZURITE_CFG
              value: '$(Pipeline.Workspace)/blobfuse2_azurite_config.yaml'
            - name: BLOBFUSE2_STRESS_DIR
              value: '$(Pipeline.Workspace)/blobfuse2_stress'
            - name: DECODE_PERCENTS
              value: false
            - name: GOPATH
              value: '$(Pipeline.Workspace)/go'
            - name: ROOT_DIR
              value: '$(System.DefaultWorkingDirectory)' 
            - name: WORK_DIR
              value: '$(System.DefaultWorkingDirectory)/azure-storage-fuse'

          steps:
            - checkout: none

=======
>>>>>>> bea95b40
            # Clone the repo
            - script: |
                git clone https://github.com/Azure/azure-storage-fuse
              displayName: 'Checkout Code'
              workingDirectory: $(ROOT_DIR)

            # Checkout the branch
            - script: |
                git checkout `echo $(Build.SourceBranch) | cut -d "/" -f 1,2 --complement`
              displayName: 'Checkout Branch'
              workingDirectory: $(WORK_DIR)

            - script: |
                sudo apt-get update --fix-missing
                sudo apt-get install $(fuselib) -y
              displayName: 'Install libfuse'

            # -------------------------------------------------------
            # Pull and build the code
            - template: 'azure-pipeline-templates/build.yml'
              parameters:
                working_directory: $(WORK_DIR)
                root_dir: $(Pipeline.Workspace)
                mount_dir: $(MOUNT_DIR)
                temp_dir: $(TEMP_DIR)
                gopath: $(GOPATH)
                container: $(containerName)
                tags: $(tags)
                fuselib: $(fuselib)
                skip_ut: true # Skip UT because Block Blob set runs it

            # -------------------------------------------------------
            - ${{ if eq(parameters.exhaustive_test, true) }}:    
              - template: 'azure-pipeline-templates/verbose-tests.yml'
                parameters:
                  service: 'ADLS'
                  account_type: 'adls'
                  account_endpoint: 'https://$(AZTEST_ADLS_ACC_NAME).dfs.core.windows.net' 
                  adls: true
                  fileshare: false
                  account_name: $(AZTEST_ADLS_ACC_NAME)
                  account_key: $(AZTEST_ADLS_KEY)
                  account_sas: $(adlsSas)
                  spn_account_name: $(AZTEST_ADLS_ACC_NAME)
                  spn_account_endpoint: 'https://$(AZTEST_ADLS_ACC_NAME).dfs.core.windows.net' 
                  client_id: $(AZTEST_CLIENT)
                  tenant_id: $(AZTEST_TENANT)
                  client_secret: $(AZTEST_SECRET)
                  container: $(containerName)
                  config: $(BLOBFUSE2_ADLS_CFG)
                  working_dir: $(WORK_DIR)
                  mount_dir: $(MOUNT_DIR)
                  temp_dir: $(TEMP_DIR)
                  stress_dir: $(BLOBFUSE2_STRESS_DIR)
                  huge_container: 'testcnt'
                  quick_stress: ${{ parameters.quick_stress }}
                  test_key_credential: true
                  test_sas_credential: true
                  test_spn_credential: true
                  test_stream: true
                  test_azurite: false
                  stream_config: $(BLOBFUSE2_STREAM_CFG)
                  stream_filename_config: $(BLOBFUSE2_STREAM_FILENAME_CFG)
                  sas_credential_config: $(BLOBFUSE2_SAS_CFG)
                  spn_credential_config: $(BLOBFUSE2_SPN_CFG)
                  azurite_config: $(BLOBFUSE2_AZURITE_CFG)
                  distro_name: $(imageName)
                  verbose_log: ${{ parameters.verbose_log }}
                  tags: $(tags)

            - template: azure-pipeline-templates/cleanup.yml
              parameters:
                working_dir: $(WORK_DIR)
                mount_dir: $(MOUNT_DIR)
                temp_dir: $(TEMP_DIR)

        # Ubuntu Tests
        - job: Set_3
          timeoutInMinutes: 300

          strategy:
            matrix:
              Ubuntu-20-FileShare:
                imageName: 'ubuntu-20.04'
                containerName: 'test-cnt-ubn-20'
                adlsSas: $(AZTEST_ADLS_CONT_SAS_UBN_20)
                fuselib: 'libfuse-dev'
                tags: 'fuse2'
              Ubuntu-22-FileShare:
                imageName: 'ubuntu-22.04'
                containerName: 'test-cnt-ubn-22'
                adlsSas: $(AZTEST_ADLS_CONT_SAS_UBN_22)
                fuselib: 'libfuse3-dev'
                tags: 'fuse3'
          pool:
            vmImage: $(imageName)

          variables:
            - group: NightlyBlobFuse
            - name: MOUNT_DIR
              value: '$(Pipeline.Workspace)/blob_mnt'
            - name: TEMP_DIR
              value: '$(Pipeline.Workspace)/blobfuse2_tmp'
            - name: BLOBFUSE2_CFG
              value: '$(Pipeline.Workspace)/blobfuse2.yaml'
            - name: BLOBFUSE2_SAS_CFG
              value: '$(Pipeline.Workspace)/blobfuse2_sas_config.yaml'
            - name: BLOBFUSE2_SPN_CFG
              value: '$(Pipeline.Workspace)/blobfuse2_spn_config.yaml'
            - name: BLOBFUSE2_STREAM_CFG
              value: '$(Pipeline.Workspace)/blobfuse2_stream.yaml'
            - name: BLOBFUSE2_STREAM_FILENAME_CFG
              value: '$(Pipeline.Workspace)/blobfuse2_stream_filename.yaml'
            - name: BLOBFUSE2_ADLS_CFG
              value: '$(Pipeline.Workspace)/blobfuse2.adls.yaml'
            - name: BLOBFUSE2_GTEST_CFG
              value: '$(Pipeline.Workspace)/connection.yaml'
            - name: BLOBFUSE2_AZURITE_CFG
              value: '$(Pipeline.Workspace)/blobfuse2_azurite_config.yaml'
            - name: BLOBFUSE2_STRESS_DIR
              value: '$(Pipeline.Workspace)/blobfuse2_stress'
            - name: DECODE_PERCENTS
              value: false
            - name: GOPATH
              value: '$(Pipeline.Workspace)/go'
            - name: ROOT_DIR
              value: '$(System.DefaultWorkingDirectory)' 
            - name: WORK_DIR
              value: '$(System.DefaultWorkingDirectory)/azure-storage-fuse'

          steps:
            - checkout: none

            # Clone the repo
            - script: |
                git clone https://github.com/Azure/azure-storage-fuse
              displayName: 'Checkout Code'
              workingDirectory: $(ROOT_DIR)

            # Checkout the branch
            - script: |
                git checkout `echo $(Build.SourceBranch) | cut -d "/" -f 1,2 --complement`
              displayName: 'Checkout Branch'
              workingDirectory: $(WORK_DIR)

            - script: |
                sudo apt-get update --fix-missing
                sudo apt-get install $(fuselib) -y
              displayName: 'Install libfuse'

            # -------------------------------------------------------
            # Pull and build the code
            - template: 'azure-pipeline-templates/build.yml'
              parameters:
                working_directory: $(WORK_DIR)
                root_dir: $(Pipeline.Workspace)
                mount_dir: $(MOUNT_DIR)
                temp_dir: $(TEMP_DIR)
                gopath: $(GOPATH)
                container: $(containerName)
                tags: $(tags)
                fuselib: $(fuselib)
                skip_ut: true # Skip UT because Block Blob set runs it

            # -------------------------------------------------------
            - ${{ if eq(parameters.exhaustive_test, true) }}:    
              - template: 'azure-pipeline-templates/verbose-tests.yml'
                parameters:
                  service: 'FileShare'
                  account_type: 'file'
                  account_endpoint: 'https://$(AZTEST_FILE_ACC_NAME).file.core.windows.net' 
                  adls: false
                  fileshare: true
                  account_name: $(AZTEST_FILE_ACC_NAME)
                  account_key: $(AZTEST_FILE_KEY)
                  account_sas: $(AZTEST_FILE_SAS)
                  spn_account_name: ""
                  spn_account_endpoint: ""
                  client_id: ""
                  tenant_id: ""
                  client_secret: ""
                  container: $(containerName)
                  config: $(BLOBFUSE2_CFG)
                  working_dir: $(WORK_DIR)
                  mount_dir: $(MOUNT_DIR)
                  temp_dir: $(TEMP_DIR)
                  stress_dir: $(BLOBFUSE2_STRESS_DIR)
                  huge_container: 'testcnt'
                  quick_stress: ${{ parameters.quick_stress }}
                  test_key_credential: true
                  test_sas_credential: true
                  test_spn_credential: false
                  test_stream: true
                  test_azurite: false
                  stream_config: $(BLOBFUSE2_STREAM_CFG)
                  stream_filename_config: $(BLOBFUSE2_STREAM_FILENAME_CFG)
                  sas_credential_config: $(BLOBFUSE2_SAS_CFG)
                  spn_credential_config: $(BLOBFUSE2_SPN_CFG)
                  azurite_config: $(BLOBFUSE2_AZURITE_CFG)
                  distro_name: $(imageName)
                  verbose_log: ${{ parameters.verbose_log }}

            - template: azure-pipeline-templates/cleanup.yml
              parameters:
                working_dir: $(WORK_DIR)
                mount_dir: $(MOUNT_DIR)
                temp_dir: $(TEMP_DIR)

        - ${{ if eq(parameters.proxy_test, true) }}:
            # -----------------------------------------------------------
            # Ubuntu-20.04 Proxy tests
<<<<<<< HEAD
          - job: Set_4
=======
          - job: Set_3
>>>>>>> bea95b40
            timeoutInMinutes: 300
            strategy:
              matrix:
                Ubuntu-20-Proxy:
                  imageName: 'ubuntu-20.04'
                  containerName: 'test-cnt-ubn-18-proxy'
            pool:
              vmImage: $(imageName)

            variables:
              - group: NightlyBlobFuse
              - name: MOUNT_DIR
                value: '$(Pipeline.Workspace)/blob_mnt'
              - name: TEMP_DIR
                value: '$(Pipeline.Workspace)/blobfuse2_tmp'
              - name: BLOBFUSE2_CFG
                value: '$(Pipeline.Workspace)/blobfuse2_proxy.yaml'
              - name: BLOBFUSE2_ADLS_CFG
                value: '$(Pipeline.Workspace)/blobfuse2_proxy.adls.yaml'
              - name: DECODE_PERCENTS
                value: false
              - name: GOPATH
                value: '$(Pipeline.Workspace)/go'
              - name: ROOT_DIR
                value: '$(System.DefaultWorkingDirectory)' 
              - name: WORK_DIR
                value: '$(System.DefaultWorkingDirectory)/azure-storage-fuse'

            steps:
              - checkout: none

              # Start Proxy
              - script: |
                  sudo apt-get update --fix-missing
                  sudo apt remove mitmproxy
                  sudo apt-get install python3-setuptools
                  sudo apt install python3-pip
                  sudo pip3 install mitmproxy
                  mitmdump -w proxy_logs.txt &
                displayName: 'Install & Start Proxy'

              # Configure Proxy cert & env
              - script: |
                  sudo mkdir /usr/local/share/ca-certificates/extra
                  sudo cp ~/.mitmproxy/mitmproxy-ca-cert.cer /usr/local/share/ca-certificates/extra/mitmproxy-ca-cert.crt
                  sudo update-ca-certificates
                  export https_proxy="127.0.0.1:8080"
                  export http_proxy="127.0.0.1:8080"
                displayName: 'Configure Proxy'

              # Clone the repo
              - script: |
                  git clone https://github.com/Azure/azure-storage-fuse
                displayName: 'Checkout Code'
                workingDirectory: $(ROOT_DIR)

              # Checkout the branch
              - script: |
                  git checkout `echo $(Build.SourceBranch) | cut -d "/" -f 1,2 --complement`
                displayName: 'Checkout Branch'
                workingDirectory: $(WORK_DIR)

              - script: |
                  sudo apt-get update --fix-missing
                  sudo apt-get install libfuse3-dev
                displayName: 'Install fuse3'

              # -------------------------------------------------------
              # Pull, build and unit test the code
              - template: 'azure-pipeline-templates/build.yml'
                parameters:
                  working_directory: $(WORK_DIR)
                  root_dir: $(Pipeline.Workspace)
                  mount_dir: $(MOUNT_DIR)
                  temp_dir: $(TEMP_DIR)
                  gopath: $(GOPATH)
                  container: $(containerName)
                  proxy_address: "127.0.0.1:8080"
                  skip_ut: true

              # -------------------------------------------------------
              - script: |
                  cd $(WORK_DIR)
                  $(WORK_DIR)/blobfuse2 gen-test-config --config-file=azure_key_proxy.yaml --container-name=$(containerName) --temp-path=$(TEMP_DIR) --output-file=$(BLOBFUSE2_CFG)
                displayName: 'Create Config File'
                env:
                  NIGHTLY_STO_ACC_NAME: $(NIGHTLY_STO_BLOB_ACC_NAME)
                  NIGHTLY_STO_ACC_KEY: $(NIGHTLY_STO_BLOB_ACC_KEY)
                  ACCOUNT_TYPE: 'block'
                  ACCOUNT_ENDPOINT: 'https://$(NIGHTLY_STO_BLOB_ACC_NAME).blob.core.windows.net'
                  VERBOSE_LOG: ${{ parameters.verbose_log }}
                continueOnError: false

              - script:
                  cat $(BLOBFUSE2_CFG)
                displayName: "Print config file"

              # --------------------------------------------------
              # End to End tests
              - template: 'azure-pipeline-templates/e2e-tests.yml'
                parameters:
                  working_dir: $(WORK_DIR)
                  mount_dir: $(MOUNT_DIR)
                  temp_dir: $(TEMP_DIR)
                  idstring: 'BlockBlob with Proxy and Key Credentials'
                  distro_name: $(imageName)
                  adls: false
                  fileshare: false
                  artifact_name: 'blockblob_proxy_key.txt'
                  verbose_log: ${{ parameters.verbose_log }}
                  mountStep:
                    script: |
                      $(WORK_DIR)/blobfuse2 mount $(MOUNT_DIR) --config-file=$(BLOBFUSE2_CFG) --default-working-dir=$(WORK_DIR)
                    displayName: 'E2E TEST: Mount'
                    timeoutInMinutes: 3
                    continueOnError: false

              # --------------------------------------------------
              - script: |
                  cd $(WORK_DIR)
                  $(WORK_DIR)/blobfuse2 gen-test-config --config-file=azure_key_proxy.yaml --container-name=$(containerName) --temp-path=$(TEMP_DIR) --output-file=$(BLOBFUSE2_ADLS_CFG)
                displayName: 'Create ADLS Config File'
                env:
                  NIGHTLY_STO_ACC_NAME: $(AZTEST_ADLS_ACC_NAME)
                  NIGHTLY_STO_ACC_KEY: $(AZTEST_ADLS_KEY)
                  ACCOUNT_TYPE: 'adls'
                  ACCOUNT_ENDPOINT: 'https://$(AZTEST_ADLS_ACC_NAME).dfs.core.windows.net'
                  VERBOSE_LOG: ${{ parameters.verbose_log }}
                continueOnError: false

              - script:
                  cat $(BLOBFUSE2_ADLS_CFG)
                displayName: "Print ADLS config file"

              - template: 'azure-pipeline-templates/e2e-tests.yml'
                parameters:
                  working_dir: $(WORK_DIR)
                  mount_dir: $(MOUNT_DIR)
                  temp_dir: $(TEMP_DIR)
                  idstring: 'ADLS with Proxy and Key Credentials'
                  distro_name: $(imageName)
                  adls: true
                  fileshare: false
                  artifact_name: 'adls_proxy_key.txt'
                  verbose_log: ${{ parameters.verbose_log }}
                  mountStep:
                    script: |
                      $(WORK_DIR)/blobfuse2 mount $(MOUNT_DIR) --config-file=$(BLOBFUSE2_ADLS_CFG) --default-working-dir=$(WORK_DIR)
                    displayName: 'FeatureTest ADLS: Mount'
                    timeoutInMinutes: 3
                    continueOnError: false
              # ------------------------------------------------------------
              # Auth Tests
            
              # Block SAS test
              - script: |
                  cd $(WORK_DIR)
                  $(WORK_DIR)/blobfuse2 gen-test-config --config-file=azure_sas_proxy.yaml --container-name=$(containerName) --temp-path=$(TEMP_DIR) --output-file=$(BLOBFUSE2_CFG)
                displayName: "Create SAS Config File"
                env:
                  NIGHTLY_STO_BLOB_ACC_NAME: $(NIGHTLY_STO_BLOB_ACC_NAME)
                  NIGHTLY_STO_ACC_SAS: $(NIGHTLY_STO_ACC_SAS)
                  ACCOUNT_ENDPOINT: 'https://$(NIGHTLY_STO_BLOB_ACC_NAME).blob.core.windows.net'
                  VERBOSE_LOG: ${{ parameters.verbose_log }}
                continueOnError: false

              - script:
                  cat $(BLOBFUSE2_CFG)
                displayName: "Print SAS config file"

              - template: 'azure-pipeline-templates/verify-auth.yml'
                parameters:
                  working_dir: $(WORK_DIR)
                  mount_dir: $(MOUNT_DIR)
                  temp_dir: $(TEMP_DIR)
                  idstring: 'Block SAS'
                  distro_name: $(imageName)
                  mountStep:
                    script: |
                      $(WORK_DIR)/blobfuse2 mount $(MOUNT_DIR) --config-file=$(BLOBFUSE2_CFG) --default-working-dir=$(WORK_DIR)
                    displayName: 'AuthVerify-SAS: Mount'
                    continueOnError: false

              # Block SPN and proxy test
              - script: |
                  cd $(WORK_DIR)
                  $(WORK_DIR)/blobfuse2 gen-test-config --config-file=azure_spn_proxy.yaml --container-name=$(containerName) --temp-path=$(TEMP_DIR) --output-file=$(BLOBFUSE2_CFG)
                displayName: "Create SPN Config File"
                env:
                  NIGHTLY_SPN_ACC_NAME: $(AZTEST_BLOCK_ACC_NAME) 
                  NIGHTLY_SPN_CLIENT_ID: $(AZTEST_CLIENT)
                  NIGHTLY_SPN_TENANT_ID: $(AZTEST_TENANT)
                  NIGHTLY_SPN_CLIENT_SECRET: $(AZTEST_SECRET)
                  ACCOUNT_ENDPOINT: 'https://$(AZTEST_BLOCK_ACC_NAME).blob.core.windows.net'
                  VERBOSE_LOG: ${{ parameters.verbose_log }}
                continueOnError: false
                  
              - script:
                  cat $(BLOBFUSE2_CFG)
                displayName: "Print SPN Config File"

              - template: 'azure-pipeline-templates/verify-auth.yml'
                parameters:
                  working_dir: $(WORK_DIR)
                  mount_dir: $(MOUNT_DIR)
                  temp_dir: $(TEMP_DIR)
                  idstring: 'Block SPN'
                  distro_name: $(imageName)
                  mountStep:
                    script: |
                      $(WORK_DIR)/blobfuse2 mount $(MOUNT_DIR) --config-file=$(BLOBFUSE2_CFG) --default-working-dir=$(WORK_DIR)
                    displayName: 'AuthVerify-SPN: Mount'
                    continueOnError: false

              # ------------------------------------------------------------
              - template: 'azure-pipeline-templates/cleanup.yml'
                parameters:
                  working_dir: $(WORK_DIR)
                  mount_dir: $(MOUNT_DIR)
                  temp_dir: $(TEMP_DIR)
              - script: |
                  kill -9 $(pgrep mitmdump)
                displayName: 'Kill Proxy'
        
        - ${{ if eq(parameters.exhaustive_test, true) }}:
          # RHEL Tests
<<<<<<< HEAD
          - job: Set_5
=======
          - job: Set_4
>>>>>>> bea95b40
            timeoutInMinutes: 60
            strategy:
              matrix:
                RHEL-7.5:
                  DistroVer: "RHEL-7.5"
                  Description: "Red Hat Enterprise Linux 7.5"
                  AgentName: "blobfuse-rhel7_5"
                  ContainerName: "test-cnt-rhel-75"
                  tags: 'fuse3'
                RHEL-8.6:
                  DistroVer: "RHEL-8.6"
                  Description: "Red Hat Enterprise Linux 8.6"
                  AgentName: "blobfuse-rhel8_6"
                  containerName: "test-cnt-rhel-86"
                  tags: 'fuse3'
            pool:
              name: "blobfuse-rhel-pool"
              demands:
                - ImageOverride -equals $(AgentName)

            variables:
              - group: NightlyBlobFuse
              - name: ROOT_DIR
                value: "/usr/pipeline/workv2"
              - name: WORK_DIR
                value: "/usr/pipeline/workv2/go/src/azure-storage-fuse"
              - name: skipComponentGovernanceDetection
                value: true
              - name: MOUNT_DIR
                value: "/usr/pipeline/workv2/blob_mnt"
              - name: TEMP_DIR
                value: "/usr/pipeline/workv2/temp"
              - name: BLOBFUSE2_CFG
                value: "/usr/pipeline/workv2/blobfuse2.yaml"
              - name: BLOBFUSE2_ADLS_CFG
                value: "/home/vsts/workv2/blobfuse2.adls.yaml"
              - name: GOPATH
                value: "/usr/pipeline/workv2/go"

            steps:
              # Go tool installer
              - task: GoTool@0
                inputs:
                  version: '1.16.2'
                displayName: "Install Go Version"

              - script: |
                  sudo touch /etc/yum.repos.d/centos.repo
                  sudo sh -c 'echo -e "[centos-extras]\nname=Centos extras - $basearch\nbaseurl=http://mirror.centos.org/centos/7/extras/x86_64\nenabled=1\ngpgcheck=1\ngpgkey=http://centos.org/keys/RPM-GPG-KEY-CentOS-7" > /etc/yum.repos.d/centos.repo'
                condition: eq(variables['AgentName'], 'blobfuse-rhel7_5')
                displayName: "Update OS mirrors"

              - template: 'azure-pipeline-templates/distro-tests.yml'
                parameters:
                  working_dir: $(WORK_DIR)
                  root_dir: $(ROOT_DIR)
                  temp_dir: $(TEMP_DIR)
                  mount_dir: $(MOUNT_DIR)
                  config_path: $(BLOBFUSE2_CFG)
                  container: $(ContainerName)
                  blob_account_name: $(NIGHTLY_STO_BLOB_ACC_NAME)
                  blob_account_key: $(NIGHTLY_STO_BLOB_ACC_KEY)
                  adls_account_name: $(AZTEST_ADLS_ACC_NAME)
                  adls_account_key: $(AZTEST_ADLS_KEY)
                  file_account_name: $(AZTEST_FILE_ACC_NAME)
                  file_account_key: $(AZTEST_FILE_KEY)
                  distro_name: $(AgentName)
                  gopath: $(GOPATH)
                  tags: $(tags) 
                  installStep:
                    script: |
                      sudo sed -i '/^failovermethod=/d' /etc/yum.repos.d/*.repo
                      sudo yum update -y
                      sudo yum groupinstall "Development Tools" -y
                      if [ $(AgentName) == "blobfuse-rhel7_5" ]; then
                        sudo yum-config-manager --save --setopt=rhui-rhel-7-server-dotnet-rhui-rpms.skip_if_unavailable=true
                        sudo yum install git fuse fuse3-libs fuse3-devel fuse3 rh-python36 -y
                      else
                        sudo yum install git fuse fuse3-libs fuse3-devel fuse3 python36 -y --nobest --allowerasing
                      fi
                    displayName: 'Install fuse'
                  verbose_log: ${{ parameters.verbose_log }}

          # Centos Tests
<<<<<<< HEAD
          - job: Set_6
=======
          - job: Set_5
>>>>>>> bea95b40
            timeoutInMinutes: 60
            strategy:
              matrix:
                CentOS-7.9:
                  DistroVer: "CentOS-7.9"
                  Description: "CentOS 7.9"
                  AgentName: "blobfuse-centos7"
                  ContainerName: "test-cnt-cent-7"
                CentOS-8.5:
                  DistroVer: "CentOS-8.5"
                  Description: "CentOS 8.5"
                  AgentName: "blobfuse-centos8"
                  ContainerName: "test-cnt-cent-8"

            pool:
              name: "blobfuse-centos-pool"
              demands:
                - ImageOverride -equals $(AgentName)

            variables:
              - group: NightlyBlobFuse
              - name: ROOT_DIR
                value: "/usr/pipeline/workv2"
              - name: WORK_DIR
                value: "/usr/pipeline/workv2/go/src/azure-storage-fuse"
              - name: skipComponentGovernanceDetection
                value: true
              - name: MOUNT_DIR
                value: "/usr/pipeline/workv2/blob_mnt"
              - name: TEMP_DIR
                value: "/usr/pipeline/workv2/temp"
              - name: BLOBFUSE2_CFG
                value: "/usr/pipeline/workv2/blobfuse2.yaml"
              - name: BLOBFUSE2_ADLS_CFG
                value: "/home/vsts/workv2/blobfuse2.adls.yaml"
              - name: GOPATH
                value: "/usr/pipeline/workv2/go"

            steps:
              # Go tool installer
              - task: GoTool@0
                inputs:
                  version: '1.16.2'
                displayName: "Install Go Version"

              - script: |
                  sudo sed -i 's/mirrorlist/#mirrorlist/g' /etc/yum.repos.d/CentOS-*
                  sudo sed -i 's|baseurl=http://mirror.centos.org|baseurl=http://vault.centos.org|g' /etc/yum.repos.d/CentOS-*
                condition: eq(variables['AgentName'], 'blobfuse-centos8')
                displayName: "Update OS mirrors"

              - template: 'azure-pipeline-templates/distro-tests.yml'
                parameters:
                  working_dir: $(WORK_DIR)
                  root_dir: $(ROOT_DIR)
                  temp_dir: $(TEMP_DIR)
                  mount_dir: $(MOUNT_DIR)
                  config_path: $(BLOBFUSE2_CFG)
                  container: $(ContainerName)
                  blob_account_name: $(NIGHTLY_STO_BLOB_ACC_NAME)
                  blob_account_key: $(NIGHTLY_STO_BLOB_ACC_KEY)
                  adls_account_name: $(AZTEST_ADLS_ACC_NAME)
                  adls_account_key: $(AZTEST_ADLS_KEY)
                  file_account_name: $(AZTEST_FILE_ACC_NAME)
                  file_account_key: $(AZTEST_FILE_KEY)
                  distro_name: $(AgentName)
                  gopath: $(GOPATH)
                  installStep:
                    script: |
                      sudo yum update -y --skip-broken
                      if [ $(AgentName) == "blobfuse-centos8" ]; then
                        sudo yum install gcc gcc-c++ make git fuse fuse3 fuse3-devel python36 -y --nobest --allowerasing
                      else
                        sudo yum install gcc gcc-c++ make git fuse3 fuse3-devel python36 -y
                      fi
                    displayName: 'Install fuse'
                  verbose_log: ${{ parameters.verbose_log }}

          # Oracle Tests
<<<<<<< HEAD
          - job: Set_7
=======
          - job: Set_6
>>>>>>> bea95b40
            timeoutInMinutes: 60
            strategy:
              matrix:
                Oracle-8.1:
                  DistroVer: "Oracle-8.1"
                  Description: "Oracle Linux 8.1"
                  AgentName: "blobfuse-oracle81"
                  ContainerName: "test-cnt-ora-81"

            pool:
              name: "blobfuse-oracle-pool"
              demands:
                - ImageOverride -equals $(AgentName)

            variables:
              - group: NightlyBlobFuse
              - name: ROOT_DIR
                value: "/usr/pipeline/workv2"
              - name: WORK_DIR
                value: "/usr/pipeline/workv2/go/src/azure-storage-fuse"
              - name: skipComponentGovernanceDetection
                value: true
              - name: MOUNT_DIR
                value: "/usr/pipeline/workv2/blob_mnt"
              - name: TEMP_DIR
                value: "/usr/pipeline/workv2/temp"
              - name: BLOBFUSE2_CFG
                value: "/usr/pipeline/workv2/blobfuse2.yaml"
              - name: BLOBFUSE2_ADLS_CFG
                value: "/home/vsts/workv2/blobfuse2.adls.yaml"
              - name: GOPATH
                value: "/usr/pipeline/workv2/go"

            steps:
              # Go tool installer
              - task: GoTool@0
                inputs:
                  version: '1.16.2'
                displayName: "Install Go Version"

              - template: 'azure-pipeline-templates/distro-tests.yml'
                parameters:
                  working_dir: $(WORK_DIR)
                  root_dir: $(ROOT_DIR)
                  temp_dir: $(TEMP_DIR)
                  mount_dir: $(MOUNT_DIR)
                  config_path: $(BLOBFUSE2_CFG)
                  container: $(ContainerName)
                  blob_account_name: $(NIGHTLY_STO_BLOB_ACC_NAME)
                  blob_account_key: $(NIGHTLY_STO_BLOB_ACC_KEY)
                  adls_account_name: $(AZTEST_ADLS_ACC_NAME)
                  adls_account_key: $(AZTEST_ADLS_KEY)
                  file_account_name: $(AZTEST_FILE_ACC_NAME)
                  file_account_key: $(AZTEST_FILE_KEY)
                  distro_name: $(AgentName)
                  gopath: $(GOPATH)
                  installStep:
                    script: |
                      sudo yum update -y
                      sudo yum install gcc gcc-c++ make git fuse fuse3 fuse3-devel python36 -y --nobest --allowerasing 
                    displayName: 'Install fuse'
                  verbose_log: ${{ parameters.verbose_log }}

<<<<<<< HEAD
          # Debian 9 self hosted Tests
          - job: Set_8
            timeoutInMinutes: 60
            strategy:
              matrix:
                Debian-9.0:
                  DistroVer: "Debian9.0"
                  AgentName: "DEB 9.0"
                  Description: "Debian Linux 9.0 Gen 1"
                  containerName: 'test-cnt-deb-9'
                  fuselib: 'libfuse-dev'
                  tags: 'fuse2'
            pool:
              name: 'Blobfuse Pool'
              demands:
                - Agent.Name -equals $(AgentName)

            variables:
              - group: NightlyBlobFuse
              - name: ROOT_DIR
                value: "/home/vsts/workv2"
              - name: WORK_DIR
                value: "/home/vsts/workv2/go/src/azure-storage-fuse"
              - name: skipComponentGovernanceDetection
                value: true
              - name: MOUNT_DIR
                value: "/home/vsts/workv2/blob_mnt"
              - name: TEMP_DIR
                value: "/home/vsts/workv2/blobfuse2tmp"
              - name: BLOBFUSE2_CFG
                value: "/home/vsts/workv2/blobfuse2.yaml"
              - name: BLOBFUSE2_ADLS_CFG
                value: "/home/vsts/workv2/blobfuse2.adls.yaml"
              - name: GOPATH
                value: "/home/vsts/workv2/go"

            # Distro Tests
            steps:
              - template: 'azure-pipeline-templates/distro-tests.yml'
                parameters:
                  working_dir: $(WORK_DIR)
                  root_dir: $(ROOT_DIR)
                  temp_dir: $(TEMP_DIR)
                  mount_dir: $(MOUNT_DIR)
                  gopath: $(GOPATH)
                  config_path: $(BLOBFUSE2_CFG)
                  container: $(containerName)
                  blob_account_name: $(NIGHTLY_STO_BLOB_ACC_NAME)
                  blob_account_key: $(NIGHTLY_STO_BLOB_ACC_KEY)
                  adls_account_name: $(AZTEST_ADLS_ACC_NAME)
                  adls_account_key: $(AZTEST_ADLS_KEY)
                  file_account_name: $(AZTEST_FILE_ACC_NAME)
                  file_account_key: $(AZTEST_FILE_KEY)
                  distro_name: $(AgentName)
                  tags: $(tags)
                  fuselib: $(fuselib)
                  installStep:
                    script: |
                      sudo apt-get update --fix-missing
                      sudo apt-get install $(fuselib) -y
                    displayName: 'Install libfuse'
                  verbose_log: ${{ parameters.verbose_log }}

          # Debian Tests
          - job: Set_9
=======
          # Debian Tests
          - job: Set_8
>>>>>>> bea95b40
            timeoutInMinutes: 60
            strategy:
              matrix:
                Debian-10.0:
                  DistroVer: "Debian10.0"
                  Description: "Debian 10"
                  AgentName: "blobfuse-debian10"
                  ContainerName: "test-cnt-deb-10"
                  fuselib: 'fuse libfuse-dev'
                  tags: 'fuse2'
                Debian-11.0:
                  DistroVer: "Debian11.0"
                  Description: "Debian 11"
                  AgentName: "blobfuse-debian11"
                  ContainerName: "test-cnt-deb-11"
                  fuselib: 'fuse3 libfuse3-dev'
                  tags: 'fuse3'

            pool:
              name: "blobfuse-debian-pool"
              demands:
                - ImageOverride -equals $(AgentName)

            variables:
              - group: NightlyBlobFuse
              - name: ROOT_DIR
                value: "/usr/pipeline/workv2"
              - name: WORK_DIR
                value: "/usr/pipeline/workv2/go/src/azure-storage-fuse"
              - name: skipComponentGovernanceDetection
                value: true
              - name: MOUNT_DIR
                value: "/usr/pipeline/workv2/blob_mnt"
              - name: TEMP_DIR
                value: "/usr/pipeline/workv2/temp"
              - name: BLOBFUSE2_CFG
                value: "/usr/pipeline/workv2/blobfuse2.yaml"
              - name: BLOBFUSE2_ADLS_CFG
                value: "/home/vsts/workv2/blobfuse2.adls.yaml"
              - name: GOPATH
                value: "/usr/pipeline/workv2/go"

            steps:
              # Go tool installer
              - task: GoTool@0
                inputs:
                  version: '1.16.2'
                displayName: "Install Go Version"

              - template: 'azure-pipeline-templates/distro-tests.yml'
                parameters:
                  working_dir: $(WORK_DIR)
                  root_dir: $(ROOT_DIR)
                  temp_dir: $(TEMP_DIR)
                  mount_dir: $(MOUNT_DIR)
                  config_path: $(BLOBFUSE2_CFG)
                  container: $(ContainerName)
                  blob_account_name: $(NIGHTLY_STO_BLOB_ACC_NAME)
                  blob_account_key: $(NIGHTLY_STO_BLOB_ACC_KEY)
                  adls_account_name: $(AZTEST_ADLS_ACC_NAME)
                  adls_account_key: $(AZTEST_ADLS_KEY)
                  file_account_name: $(AZTEST_FILE_ACC_NAME)
                  file_account_key: $(AZTEST_FILE_KEY)
                  distro_name: $(AgentName)
                  tags: $(tags)
                  fuselib: $(fuselib)
                  gopath: $(GOPATH)
                  installStep:
                    script: |
                      sudo rm /etc/apt/sources.list.d/azure.list
                      sudo apt-get update --fix-missing -y
                      sudo apt-get install $(fuselib) -y
                      sudo apt-get install build-essential git python3 -y
                    displayName: 'Install fuse'
                  verbose_log: ${{ parameters.verbose_log }}

          # SUSE Tests
<<<<<<< HEAD
          - job: Set_10
=======
          - job: Set_9
>>>>>>> bea95b40
            timeoutInMinutes: 60
            strategy:
              matrix:
                SUSE-15:
                  DistroVer: "SUSE-15"
                  Description: "SUSE Enterprise Linux 15"
                  AgentName: "blobfuse-suse15"
                  ContainerName: "test-cnt-suse-15"

            pool:
              name: "blobfuse-suse-pool"
              demands:
                - ImageOverride -equals $(AgentName)

            variables:
              - group: NightlyBlobFuse
              - name: ROOT_DIR
                value: "/usr/pipeline/workv2"
              - name: WORK_DIR
                value: "/usr/pipeline/workv2/go/src/azure-storage-fuse"
              - name: skipComponentGovernanceDetection
                value: true
              - name: MOUNT_DIR
                value: "/usr/pipeline/workv2/blob_mnt"
              - name: TEMP_DIR
                value: "/usr/pipeline/workv2/temp"
              - name: BLOBFUSE2_CFG
                value: "/usr/pipeline/workv2/blobfuse2.yaml"
              - name: BLOBFUSE2_ADLS_CFG
                value: "/home/vsts/workv2/blobfuse2.adls.yaml"
              - name: GOPATH
                value: "/usr/pipeline/workv2/go"

            steps:
              # Go tool installer
              - task: GoTool@0
                inputs:
                  version: '1.16.2'
                displayName: "Install Go Version"

              - template: 'azure-pipeline-templates/distro-tests.yml'
                parameters:
                  working_dir: $(WORK_DIR)
                  root_dir: $(ROOT_DIR)
                  temp_dir: $(TEMP_DIR)
                  mount_dir: $(MOUNT_DIR)
                  config_path: $(BLOBFUSE2_CFG)
                  container: $(ContainerName)
                  blob_account_name: $(NIGHTLY_STO_BLOB_ACC_NAME)
                  blob_account_key: $(NIGHTLY_STO_BLOB_ACC_KEY)
                  adls_account_name: $(AZTEST_ADLS_ACC_NAME)
                  adls_account_key: $(AZTEST_ADLS_KEY)
                  file_account_name: $(AZTEST_FILE_ACC_NAME)
                  file_account_key: $(AZTEST_FILE_KEY)
                  distro_name: $(AgentName)
                  gopath: $(GOPATH)
                  installStep:
                    script: |
                      sudo zypper -n install git golang make cmake gcc gcc-c++ glibc-devel fuse
                      wget https://rpmfind.net/linux/opensuse/distribution/leap/15.4/repo/oss/x86_64/fuse3-3.10.5-150400.1.7.x86_64.rpm
                      sudo zypper -n --no-gpg-checks install fuse3-3.10.5-150400.1.7.x86_64.rpm
                      fusermount3 --v
                      wget https://rpmfind.net/linux/opensuse/distribution/leap/15.4/repo/oss/x86_64/fuse3-devel-3.10.5-150400.1.7.x86_64.rpm
                      sudo zypper -n --no-gpg-checks install fuse3-devel-3.10.5-150400.1.7.x86_64.rpm 
                    displayName: 'Install fuse'
                  verbose_log: ${{ parameters.verbose_log }}

          # Mariner Tests
<<<<<<< HEAD
          - job: Set_11
=======
          - job: Set_10
>>>>>>> bea95b40
            timeoutInMinutes: 60
            strategy:
              matrix:
                Mariner:
                  DistroVer: "Mariner"
                  Description: "CBL-Mariner Linux"
                  AgentName: "blobfuse-mariner"
                  ContainerName: "test-cnt-mari-1"
                  fuselib: 'libfuse-dev'
                  tags: 'fuse2'

            pool:
              name: "blobfuse-mariner-pool"
              demands:
                - ImageOverride -equals $(AgentName)

            variables:
              - group: NightlyBlobFuse
              - name: ROOT_DIR
                value: "/usr/pipeline/workv2"
              - name: WORK_DIR
                value: "/usr/pipeline/workv2/go/src/azure-storage-fuse"
              - name: skipComponentGovernanceDetection
                value: true
              - name: MOUNT_DIR
                value: "/usr/pipeline/workv2/blob_mnt"
              - name: TEMP_DIR
                value: "/usr/pipeline/workv2/temp"
              - name: BLOBFUSE2_CFG
                value: "/usr/pipeline/workv2/blobfuse2.yaml"
              - name: BLOBFUSE2_ADLS_CFG
                value: "/home/vsts/workv2/blobfuse2.adls.yaml"
              - name: GOPATH
                value: "/usr/pipeline/workv2/go"

            steps:
              # Go tool installer
              - task: GoTool@0
                inputs:
                  version: '1.16.2'
                displayName: "Install Go Version"

              - template: 'azure-pipeline-templates/distro-tests.yml'
                parameters:
                  working_dir: $(WORK_DIR)
                  root_dir: $(ROOT_DIR)
                  temp_dir: $(TEMP_DIR)
                  mount_dir: $(MOUNT_DIR)
                  config_path: $(BLOBFUSE2_CFG)
                  container: $(ContainerName)
                  blob_account_name: $(NIGHTLY_STO_BLOB_ACC_NAME)
                  blob_account_key: $(NIGHTLY_STO_BLOB_ACC_KEY)
                  adls_account_name: $(AZTEST_ADLS_ACC_NAME)
                  adls_account_key: $(AZTEST_ADLS_KEY)
                  file_account_name: $(AZTEST_FILE_ACC_NAME)
                  file_account_key: $(AZTEST_FILE_KEY)
                  distro_name: $(AgentName)
                  tags: $(tags)
                  fuselib: $(fuselib)
                  gopath: $(GOPATH)
                  installStep:
                    script: |
                      sudo tdnf install build-essential git fuse fuse-devel python36 -y
                    displayName: 'Install fuse'
                  verbose_log: ${{ parameters.verbose_log }}

        - ${{ if eq(parameters.msi_test, true) }}:
          # -----------------------------------------------------------
          # Ubuntu-20.04 MSI tests
<<<<<<< HEAD
          - job: Set_12
=======
          - job: Set_11
>>>>>>> bea95b40
            timeoutInMinutes: 60
            strategy:
              matrix:
                Ubuntu-20-MSI:
                  DistroVer: "Ubn20_MSI"
                  AgentName: "blobfuse-ubuntu20"
                  Description: "Ubuntu 20 MSI Test"

            pool:
              name: "blobfuse-ubuntu-pool"
              demands:
                - ImageOverride -equals $(AgentName)

            variables:
              - group: NightlyBlobFuse
              - name: ROOT_DIR
                value: "/home/vsts/workv2/"
              - name: WORK_DIR
                value: "/home/vsts/workv2/go/src/azure-storage-fuse"
              - name: skipComponentGovernanceDetection
                value: true
              - name: MOUNT_DIR
                value: "/home/vsts/workv2/blob_mnt"
              - name: TEMP_DIR
                value: "/home/vsts/workv2/blobfuse2tmp"
              - name: BLOBFUSE2_CFG
                value: "/home/vsts/workv2//myblobv2.msi.yaml"
              - name: BLOBFUSE2_CFG_ADLS
                value: "/home/vsts/workv2/myblobv2.msi.adls.yaml"
              - name: GOPATH
                value: "/home/vsts/workv2/go"
              - name: containerName
                value: "test-cnt-ubn-20-msi"

            steps:
              - checkout: none

              # Print the agent info 
              - script: |
                  echo $(Description)
                  hostnamectl
                displayName: 'Print Agent Info'
              
              # Install libfuse
              - script: |
                  sudo apt-get install make cmake gcc g++ libfuse3-dev fuse3 -y -o Dpkg::Options::="--force-confnew"
                  sudo apt-get update --fix-missing -o Dpkg::Options::="--force-confnew"
                displayName: 'Install Fuse'

              # Prestart cleanup
              - script: |
                  sudo fusermount3 -u $(MOUNT_DIR)
                  sudo kill -9 `pidof blobfuse2`
                  sudo rm -rf $(ROOT_DIR)
                displayName: 'PreBuild Cleanup'

              # Create directory structure
              - script: |
                  sudo rm -rf $(ROOT_DIR)
                  sudo mkdir -p $(ROOT_DIR)
                  sudo chown -R `whoami` $(ROOT_DIR)
                  chmod 777 $(ROOT_DIR)
                  mkdir -p $(ROOT_DIR)/go/src
                displayName: 'Create Directory Structure'

              # Checkout the code  
              - script: |
                  git clone https://github.com/Azure/azure-storage-fuse
                displayName: 'Checkout Code'
                workingDirectory: $(ROOT_DIR)/go/src

              # Pull the branch
              - script: |
                  git checkout `echo $(Build.SourceBranch) | cut -d "/" -f 1,2 --complement`
                displayName: 'Checkout Branch'
                workingDirectory: $(WORK_DIR)

              # Build the code
              - template: 'azure-pipeline-templates/build.yml'
                parameters:
                  working_directory: $(WORK_DIR)
                  root_dir: $(ROOT_DIR)
                  mount_dir: $(MOUNT_DIR)
                  temp_dir: $(TEMP_DIR)
                  gopath: $(GOPATH)
                  container: $(containerName)
                  skip_msi: "false"
              
              # BlockBlob MSI Test
              - script: |
                  cd $(WORK_DIR)
                  $(WORK_DIR)/blobfuse2 gen-test-config --config-file=azure_msi.yaml --container-name=$(containerName) --temp-path=$(TEMP_DIR) --output-file=$(BLOBFUSE2_CFG)
                displayName: "Create MSI Config File"
                env:
                  NIGHTLY_STO_BLOB_ACC_NAME: $(AZTEST_BLOCK_ACC_NAME) 
                  NIGHTLY_MSI_APP_ID: $(AZTEST_APP_ID)
                  ACCOUNT_TYPE: 'block'
                  ACCOUNT_ENDPOINT: 'https://$(AZTEST_BLOCK_ACC_NAME).blob.core.windows.net'
                  VERBOSE_LOG: ${{ parameters.verbose_log }}
                continueOnError: false

              - script:
                  cat $(BLOBFUSE2_CFG)
                displayName: "Print config file"

              # Mount the cntainer and run basic tests
              - template: 'azure-pipeline-templates/verify-auth.yml'
                parameters:
                  working_dir: $(WORK_DIR)
                  mount_dir: $(MOUNT_DIR)
                  temp_dir: $(TEMP_DIR)
                  idstring: 'BlockBlob MSI'
                  distro_name: $(AgentName)
                  mountStep:
                    script: |
                      $(WORK_DIR)/blobfuse2 mount $(MOUNT_DIR) --config-file=$(BLOBFUSE2_CFG)
                    displayName: 'AuthVerify MSI: Mount Container'
                    continueOnError: false

              # ADLS MSI Test
              - script: |
                  cd $(WORK_DIR)
                  $(WORK_DIR)/blobfuse2 gen-test-config --config-file=azure_msi.yaml --container-name=$(containerName) --temp-path=$(TEMP_DIR) --output-file=$(BLOBFUSE2_CFG)
                displayName: "Create MSI Config File"
                env:
                  NIGHTLY_STO_BLOB_ACC_NAME: $(AZTEST_ADLS_ACC_NAME) 
                  NIGHTLY_MSI_APP_ID: $(AZTEST_APP_ID)
                  ACCOUNT_TYPE: 'adls'
                  ACCOUNT_ENDPOINT: 'https://$(AZTEST_ADLS_ACC_NAME).dfs.core.windows.net'
                  VERBOSE_LOG: ${{ parameters.verbose_log }}
                continueOnError: false

              - script:
                  cat $(BLOBFUSE2_CFG)
                displayName: "Print config file"

              # Mount the cntainer and run basic tests
              - template: 'azure-pipeline-templates/verify-auth.yml'
                parameters:
                  working_dir: $(WORK_DIR)
                  mount_dir: $(MOUNT_DIR)
                  temp_dir: $(TEMP_DIR)
                  idstring: 'ADLS MSI'
                  distro_name: $(AgentName)
                  mountStep:
                    script: |
                      $(WORK_DIR)/blobfuse2 mount $(MOUNT_DIR) --config-file=$(BLOBFUSE2_CFG)
                    displayName: 'AuthVerify MSI: Mount Container'
                    continueOnError: false

              # Cleanup
              - template: 'azure-pipeline-templates/cleanup.yml'
                parameters:
                  working_dir: $(WORK_DIR)
                  mount_dir: $(MOUNT_DIR)
                  temp_dir: $(TEMP_DIR)
<<<<<<< HEAD
              
          # Debian 9 System assigned identity based MSI Tests
          - job: Set_13
            timeoutInMinutes: 60
            strategy:
              matrix:
                Debian-9.0-MSI:
                  DistroVer: "Debian9.0"
                  AgentName: "DEB 9.0"
                  Description: "Debian Linux 9.0 Gen 1"
                  containerName: 'test-cnt-deb-9'
                  fuselib: 'libfuse-dev'
                  tags: 'fuse2'
            pool:
              name: 'Blobfuse Pool'
              demands:
                - Agent.Name -equals $(AgentName)

            variables:
              - group: NightlyBlobFuse
              - name: ROOT_DIR
                value: "/home/vsts/workv2"
              - name: WORK_DIR
                value: "/home/vsts/workv2/go/src/azure-storage-fuse"
              - name: skipComponentGovernanceDetection
                value: true
              - name: MOUNT_DIR
                value: "/home/vsts/workv2/blob_mnt"
              - name: TEMP_DIR
                value: "/home/vsts/workv2/blobfuse2tmp"
              - name: BLOBFUSE2_CFG
                value: "/home/vsts/workv2/blobfuse2.yaml"
              - name: BLOBFUSE2_ADLS_CFG
                value: "/home/vsts/workv2/blobfuse2.adls.yaml"
              - name: GOPATH
                value: "/home/vsts/workv2/go"

            # Distro Tests
            steps:
              - checkout: none

              # Print the agent info 
              - script: |
                  echo $(Description)
                  hostnamectl
                displayName: 'Print Agent Info'
              
              # Install libfuse
              - script: |
                  sudo apt-get update --fix-missing
                  sudo apt-get install $(fuselib) -y
                displayName: 'Install Fuse'

              # Prestart cleanup
              - script: |
                  sudo fusermount -u $(MOUNT_DIR)
                  sudo kill -9 `pidof blobfuse2`
                  sudo rm -rf $(ROOT_DIR)
                displayName: 'PreBuild Cleanup'

              # Create directory structure
              - script: |
                  sudo rm -rf $(ROOT_DIR)
                  sudo mkdir -p $(ROOT_DIR)
                  sudo chown -R `whoami` $(ROOT_DIR)
                  chmod 777 $(ROOT_DIR)
                  mkdir -p $(ROOT_DIR)/go/src
                displayName: 'Create Directory Structure'

              # Checkout the code  
              - script: |
                  git clone https://github.com/Azure/azure-storage-fuse
                displayName: 'Checkout Code'
                workingDirectory: $(ROOT_DIR)/go/src

              # Pull the branch
              - script: |
                  git checkout `echo $(Build.SourceBranch) | cut -d "/" -f 1,2 --complement`
                displayName: 'Checkout Branch'
                workingDirectory: $(WORK_DIR)

              # Build the code
              - template: 'azure-pipeline-templates/build.yml'
                parameters:
                  working_directory: $(WORK_DIR)
                  root_dir: $(ROOT_DIR)
                  mount_dir: $(MOUNT_DIR)
                  temp_dir: $(TEMP_DIR)
                  gopath: $(GOPATH)
                  container: $(containerName)
                  skip_msi: "false"
                  tags: $(tags)
                  fuselib: $(fuselib)
              
              # BlockBlob MSI Test
              - script: |
                  cd $(WORK_DIR)
                  $(WORK_DIR)/blobfuse2 gen-test-config --config-file=azure_msi_sysid.yaml --container-name=$(containerName) --temp-path=$(TEMP_DIR) --output-file=$(BLOBFUSE2_CFG)
                displayName: "Create MSI Config File"
                env:
                  NIGHTLY_STO_BLOB_ACC_NAME: $(AZTEST_BLOCK_ACC_NAME) 
                  VERBOSE_LOG: ${{ parameters.verbose_log }}
                continueOnError: false

              - script:
                  cat $(BLOBFUSE2_CFG)
                displayName: "Print config file"

              # Mount the cntainer and run basic tests
              - template: 'azure-pipeline-templates/verify-auth.yml'
                parameters:
                  working_dir: $(WORK_DIR)
                  mount_dir: $(MOUNT_DIR)
                  temp_dir: $(TEMP_DIR)
                  idstring: 'BlockBlob MSI'
                  distro_name: $(AgentName)
                  mountStep:
                    script: |
                      $(WORK_DIR)/blobfuse2 mount $(MOUNT_DIR) --config-file=$(BLOBFUSE2_CFG)
                    displayName: 'AuthVerify MSI: Mount Container'
                    continueOnError: false

              # ADLS MSI Test
              - script: |
                  cd $(WORK_DIR)
                  $(WORK_DIR)/blobfuse2 gen-test-config --config-file=azure_msi_sysid.yaml --container-name=$(containerName) --temp-path=$(TEMP_DIR) --output-file=$(BLOBFUSE2_CFG)
                displayName: "Create MSI Config File"
                env:
                  NIGHTLY_STO_BLOB_ACC_NAME: $(AZTEST_ADLS_ACC_NAME) 
                  ACCOUNT_TYPE: 'adls'
                  VERBOSE_LOG: ${{ parameters.verbose_log }}
                continueOnError: false

              - script:
                  cat $(BLOBFUSE2_CFG)
                displayName: "Print config file"

              # Mount the cntainer and run basic tests
              - template: 'azure-pipeline-templates/verify-auth.yml'
                parameters:
                  working_dir: $(WORK_DIR)
                  mount_dir: $(MOUNT_DIR)
                  temp_dir: $(TEMP_DIR)
                  idstring: 'ADLS MSI'
                  distro_name: $(AgentName)
                  mountStep:
                    script: |
                      $(WORK_DIR)/blobfuse2 mount $(MOUNT_DIR) --config-file=$(BLOBFUSE2_CFG)
                    displayName: 'AuthVerify MSI: Mount Container'
                    continueOnError: false

              # Cleanup
              - template: 'azure-pipeline-templates/cleanup.yml'
                parameters:
                  working_dir: $(WORK_DIR)
                  mount_dir: $(MOUNT_DIR)
                  temp_dir: $(TEMP_DIR)
=======
>>>>>>> bea95b40

  - ${{ if eq(parameters.data_validation, true) }}:
    - stage: DataValidationBlob
      jobs:
        # Ubuntu Tests
        - job: Set_1
          timeoutInMinutes: 300
          strategy:
            matrix:
              Ubuntu-20:
                imageName: 'ubuntu-20.04'
                containerName: 'test-cnt-ubn-20'
                fuselib: 'libfuse-dev'
                tags: 'fuse2'
              Ubuntu-22:
                imageName: 'ubuntu-22.04'
                containerName: 'test-cnt-ubn-22'
                fuselib: 'libfuse3-dev'
                tags: 'fuse3'
          pool:
            vmImage: $(imageName)

          variables:
            - group: NightlyBlobFuse
            - name: ROOT_DIR
              value: "/usr/pipeline/workv2"
            - name: WORK_DIR
              value: "/usr/pipeline/workv2/go/src/azure-storage-fuse"
            - name: skipComponentGovernanceDetection
              value: true
            - name: MOUNT_DIR
              value: "/usr/pipeline/workv2/blob_mnt"
            - name: TEMP_DIR
              value: "/usr/pipeline/workv2/temp"
            - name: BLOBFUSE2_CFG
              value: "/usr/pipeline/workv2/blobfuse2.yaml"
            - name: GOPATH
              value: "/usr/pipeline/workv2/go"

          steps:
            - checkout: none

            - template: 'azure-pipeline-templates/setup.yml'
              parameters:
                tags: $(tags)
                installStep:
                  script: |
                    sudo apt-get update --fix-missing
                    sudo apt-get install $(fuselib) -y
                  displayName: 'Install fuse'

            - template: 'azure-pipeline-templates/e2e-tests-spcl.yml'
              parameters:
                conf_template: azure_key.yaml
                config_file: $(BLOBFUSE2_CFG)
                container: $(containerName)
                idstring: Block_Blob
                adls: false
                fileshare: false
                account_name: $(NIGHTLY_STO_BLOB_ACC_NAME)
                account_key: $(NIGHTLY_STO_BLOB_ACC_KEY)
                account_type: block
                account_endpoint: https://$(NIGHTLY_STO_BLOB_ACC_NAME).blob.core.windows.net
                distro_name: $(imageName)
                quick_test: false
                verbose_log: ${{ parameters.verbose_log }}
                clone: true
                stream_direct_test: false
                # TODO: These can be removed one day and replace all instances of ${{ parameters.temp_dir }} with $(TEMP_DIR) since it is a global variable
                temp_dir: $(TEMP_DIR)
                mount_dir: $(MOUNT_DIR)

  - ${{ if eq(parameters.data_validation, true) }}:
    - stage: DataValidationADLS
      jobs:
        # Ubuntu Tests
        - job: Set_1
          timeoutInMinutes: 300
          strategy:
            matrix:
              Ubuntu-20:
                imageName: 'ubuntu-20.04'
                containerName: 'test-cnt-ubn-20'
                fuselib: 'libfuse-dev'
                tags: 'fuse2'
              Ubuntu-22:
                imageName: 'ubuntu-22.04'
                containerName: 'test-cnt-ubn-22'
                fuselib: 'libfuse3-dev'
                tags: 'fuse3'
          pool:
            vmImage: $(imageName)

          variables:
            - group: NightlyBlobFuse
            - name: ROOT_DIR
              value: "/usr/pipeline/workv2"
            - name: WORK_DIR
              value: "/usr/pipeline/workv2/go/src/azure-storage-fuse"
            - name: skipComponentGovernanceDetection
              value: true
            - name: MOUNT_DIR
              value: "/usr/pipeline/workv2/blob_mnt"
            - name: TEMP_DIR
              value: "/usr/pipeline/workv2/temp"
            - name: BLOBFUSE2_CFG
              value: "/usr/pipeline/workv2/blobfuse2.yaml"
            - name: GOPATH
              value: "/usr/pipeline/workv2/go"

          steps:
            - checkout: none

            - template: 'azure-pipeline-templates/setup.yml'
              parameters:
                tags: $(tags)
                installStep:
                  script: |
                    sudo apt-get update --fix-missing
                    sudo apt-get install $(fuselib) -y
                  displayName: 'Install fuse'

            - template: 'azure-pipeline-templates/e2e-tests-spcl.yml'
              parameters:
                conf_template: azure_key.yaml
                config_file: $(BLOBFUSE2_CFG)
                container: $(containerName)
                idstring: ADLS
                adls: true
                fileshare: false
                account_name: $(AZTEST_ADLS_ACC_NAME)
                account_key: $(AZTEST_ADLS_KEY)
                account_type: adls
                account_endpoint: https://$(AZTEST_ADLS_ACC_NAME).dfs.core.windows.net
                distro_name: $(imageName)
                quick_test: false
                verbose_log: ${{ parameters.verbose_log }}
                clone: true
                stream_direct_test: false
                # TODO: These can be removed one day and replace all instances of ${{ parameters.temp_dir }} with $(TEMP_DIR) since it is a global variable
                temp_dir: $(TEMP_DIR)
                mount_dir: $(MOUNT_DIR)

  - ${{ if eq(parameters.data_validation, true) }}:
    - stage: DataValidationFileShare
      jobs:
        # Ubuntu Tests
        - job: Set_1
          timeoutInMinutes: 300
          strategy:
            matrix:
              Ubuntu-20:
                imageName: 'ubuntu-20.04'
                containerName: 'test-cnt-ubn-20'
                fuselib: 'libfuse-dev'
                tags: 'fuse2'
              Ubuntu-22:
                imageName: 'ubuntu-22.04'
                containerName: 'test-cnt-ubn-22'
                fuselib: 'libfuse3-dev'
                tags: 'fuse3'
          pool:
            vmImage: $(imageName)

          variables:
            - group: NightlyBlobFuse
            - name: ROOT_DIR
              value: "/usr/pipeline/workv2"
            - name: WORK_DIR
              value: "/usr/pipeline/workv2/go/src/azure-storage-fuse"
            - name: skipComponentGovernanceDetection
              value: true
            - name: MOUNT_DIR
              value: "/usr/pipeline/workv2/blob_mnt"
            - name: TEMP_DIR
              value: "/usr/pipeline/workv2/temp"
            - name: BLOBFUSE2_CFG
              value: "/usr/pipeline/workv2/blobfuse2.yaml"
            - name: GOPATH
              value: "/usr/pipeline/workv2/go"

          steps:
            - checkout: none

            - template: 'azure-pipeline-templates/setup.yml'
              parameters:
                tags: $(tags)
                installStep:
                  script: |
                    sudo apt-get update --fix-missing
                    sudo apt-get install $(fuselib) -y
                  displayName: 'Install fuse'

            - template: 'azure-pipeline-templates/e2e-tests-spcl.yml'
              parameters:
                conf_template: azure_key.yaml
                config_file: $(BLOBFUSE2_CFG)
                container: $(containerName)
                idstring: FILE
                adls: false
                fileshare: true
                account_name: $(AZTEST_FILE_ACC_NAME)
                account_key: $(AZTEST_FILE_KEY)
                account_type: file
                account_endpoint: https://$(AZTEST_FILE_ACC_NAME).file.core.windows.net
                distro_name: $(imageName)
                quick_test: false
                verbose_log: ${{ parameters.verbose_log }}
                clone: false # This test case takes too long with file share accounts. 
                stream_direct_test: false
                # TODO: These can be removed one day and replace all instances of ${{ parameters.temp_dir }} with $(TEMP_DIR) since it is a global variable
                temp_dir: $(TEMP_DIR)
                mount_dir: $(MOUNT_DIR)

  - ${{ if eq(parameters.data_validation, true) }}:
    - stage: DataValidationStreamFileHandle
      jobs:
        # Ubuntu Tests
        - job: Set_1
          timeoutInMinutes: 300
          strategy:
            matrix:
              Ubuntu-20:
                imageName: 'ubuntu-20.04'
                containerName: 'test-cnt-ubn-20'
                fuselib: 'libfuse-dev'
                tags: 'fuse2'
              Ubuntu-22:
                imageName: 'ubuntu-22.04'
                containerName: 'test-cnt-ubn-22'
                fuselib: 'libfuse3-dev'
                tags: 'fuse3'
          pool:
            vmImage: $(imageName)

          variables:
            - group: NightlyBlobFuse
            - name: ROOT_DIR
              value: "/usr/pipeline/workv2"
            - name: WORK_DIR
              value: "/usr/pipeline/workv2/go/src/azure-storage-fuse"
            - name: skipComponentGovernanceDetection
              value: true
            - name: MOUNT_DIR
              value: "/usr/pipeline/workv2/blob_mnt"
            - name: TEMP_DIR
              value: "/usr/pipeline/workv2/temp"
            - name: BLOBFUSE2_CFG
              value: "/usr/pipeline/workv2/blobfuse2.yaml"
            - name: GOPATH
              value: "/usr/pipeline/workv2/go"

          steps:
            - checkout: none

            - template: 'azure-pipeline-templates/setup.yml'
              parameters:
                tags: $(tags)
                installStep:
                  script: |
                    sudo apt-get update --fix-missing
                    sudo apt-get install $(fuselib) -y
                  displayName: 'Install fuse'

            - template: 'azure-pipeline-templates/e2e-tests-spcl.yml'
              parameters:
                conf_template: azure_stream.yaml
                config_file: $(BLOBFUSE2_CFG)
                container: $(containerName)
                idstring: Stream_File_Handle
                adls: false
                fileshare: false
                account_name: $(NIGHTLY_STO_BLOB_ACC_NAME)
                account_key: $(NIGHTLY_STO_BLOB_ACC_KEY)
                account_type: block
                account_endpoint: https://$(NIGHTLY_STO_BLOB_ACC_NAME).blob.core.windows.net
                distro_name: $(imageName)
                quick_test: false
                verbose_log: ${{ parameters.verbose_log }}
                clone: false
                stream_direct_test: false
                # TODO: These can be removed one day and replace all instances of ${{ parameters.temp_dir }} with $(TEMP_DIR) since it is a global variable
                temp_dir: $(TEMP_DIR)
                mount_dir: $(MOUNT_DIR)

  - ${{ if eq(parameters.data_validation, true) }}:
    - stage: DataValidationStreamFileHandleDirect
      jobs:
        # Ubuntu Tests
        - job: Set_1
          timeoutInMinutes: 300
          strategy:
            matrix:
              Ubuntu-20:
                imageName: 'ubuntu-20.04'
                containerName: 'test-cnt-ubn-20'
                fuselib: 'libfuse-dev'
                tags: 'fuse2'
              Ubuntu-22:
                imageName: 'ubuntu-22.04'
                containerName: 'test-cnt-ubn-22'
                fuselib: 'libfuse3-dev'
                tags: 'fuse3'
          pool:
            vmImage: $(imageName)

          variables:
            - group: NightlyBlobFuse
            - name: ROOT_DIR
              value: "/usr/pipeline/workv2"
            - name: WORK_DIR
              value: "/usr/pipeline/workv2/go/src/azure-storage-fuse"
            - name: skipComponentGovernanceDetection
              value: true
            - name: MOUNT_DIR
              value: "/usr/pipeline/workv2/blob_mnt"
            - name: TEMP_DIR
              value: "/usr/pipeline/workv2/temp"
            - name: BLOBFUSE2_CFG
              value: "/usr/pipeline/workv2/blobfuse2.yaml"
            - name: GOPATH
              value: "/usr/pipeline/workv2/go"

          steps:
            - checkout: none

            - template: 'azure-pipeline-templates/setup.yml'
              parameters:
                tags: $(tags)
                installStep:
                  script: |
                    sudo apt-get update --fix-missing
                    sudo apt-get install $(fuselib) -y
                  displayName: 'Install fuse'

            - template: 'azure-pipeline-templates/e2e-tests-spcl.yml'
              parameters:
                conf_template: azure_stream_direct.yaml
                config_file: $(BLOBFUSE2_CFG)
                container: $(containerName)
                idstring: Stream_File_Handle_Direct
                adls: false
                fileshare: false
                account_name: $(NIGHTLY_STO_BLOB_ACC_NAME)
                account_key: $(NIGHTLY_STO_BLOB_ACC_KEY)
                account_type: block
                account_endpoint: https://$(NIGHTLY_STO_BLOB_ACC_NAME).blob.core.windows.net
                distro_name: $(imageName)
                quick_test: false
                verbose_log: ${{ parameters.verbose_log }}
                clone: false
                stream_direct_test: true
                # TODO: These can be removed one day and replace all instances of ${{ parameters.temp_dir }} with $(TEMP_DIR) since it is a global variable
                temp_dir: $(TEMP_DIR)
                mount_dir: $(MOUNT_DIR)

  - ${{ if eq(parameters.data_validation, true) }}:
    - stage: DataValidationStreamFileName
      jobs:
        # Ubuntu Tests
        - job: Set_1
          timeoutInMinutes: 300
          strategy:
            matrix:
              Ubuntu-20:
                imageName: 'ubuntu-20.04'
                containerName: 'test-cnt-ubn-20'
                fuselib: 'libfuse-dev'
                tags: 'fuse2'
              Ubuntu-22:
                imageName: 'ubuntu-22.04'
                containerName: 'test-cnt-ubn-22'
                fuselib: 'libfuse3-dev'
                tags: 'fuse3'
          pool:
            vmImage: $(imageName)

          variables:
            - group: NightlyBlobFuse
            - name: ROOT_DIR
              value: "/usr/pipeline/workv2"
            - name: WORK_DIR
              value: "/usr/pipeline/workv2/go/src/azure-storage-fuse"
            - name: skipComponentGovernanceDetection
              value: true
            - name: MOUNT_DIR
              value: "/usr/pipeline/workv2/blob_mnt"
            - name: TEMP_DIR
              value: "/usr/pipeline/workv2/temp"
            - name: BLOBFUSE2_CFG
              value: "/usr/pipeline/workv2/blobfuse2.yaml"
            - name: GOPATH
              value: "/usr/pipeline/workv2/go"

          steps:
            - checkout: none

            - template: 'azure-pipeline-templates/setup.yml'
              parameters:
                tags: $(tags)
                installStep:
                  script: |
                    sudo apt-get update --fix-missing
                    sudo apt-get install $(fuselib) -y
                  displayName: 'Install fuse'

            - template: 'azure-pipeline-templates/e2e-tests-spcl.yml'
              parameters:
                conf_template: azure_stream_filename.yaml
                config_file: $(BLOBFUSE2_CFG)
                container: $(containerName)
                idstring: Stream_File_Name
                adls: false
                fileshare: false
                account_name: $(NIGHTLY_STO_BLOB_ACC_NAME)
                account_key: $(NIGHTLY_STO_BLOB_ACC_KEY)
                account_type: block
                account_endpoint: https://$(NIGHTLY_STO_BLOB_ACC_NAME).blob.core.windows.net
                distro_name: $(imageName)
                quick_test: false
                verbose_log: ${{ parameters.verbose_log }}
                clone: false
                stream_direct_test: false
                # TODO: These can be removed one day and replace all instances of ${{ parameters.temp_dir }} with $(TEMP_DIR) since it is a global variable
                temp_dir: $(TEMP_DIR)
                mount_dir: $(MOUNT_DIR)

  - ${{ if eq(parameters.data_validation, true) }}:
    - stage: DataValidationStreamFileNameDirect
      jobs:
        # Ubuntu Tests
        - job: Set_1
          timeoutInMinutes: 300
          strategy:
            matrix:
              Ubuntu-20:
                imageName: 'ubuntu-20.04'
                containerName: 'test-cnt-ubn-20'
                fuselib: 'libfuse-dev'
                tags: 'fuse2'
              Ubuntu-22:
                imageName: 'ubuntu-22.04'
                containerName: 'test-cnt-ubn-22'
                fuselib: 'libfuse3-dev'
                tags: 'fuse3'
          pool:
            vmImage: $(imageName)

          variables:
            - group: NightlyBlobFuse
            - name: ROOT_DIR
              value: "/usr/pipeline/workv2"
            - name: WORK_DIR
              value: "/usr/pipeline/workv2/go/src/azure-storage-fuse"
            - name: skipComponentGovernanceDetection
              value: true
            - name: MOUNT_DIR
              value: "/usr/pipeline/workv2/blob_mnt"
            - name: TEMP_DIR
              value: "/usr/pipeline/workv2/temp"
            - name: BLOBFUSE2_CFG
              value: "/usr/pipeline/workv2/blobfuse2.yaml"
            - name: GOPATH
              value: "/usr/pipeline/workv2/go"

          steps:
            - checkout: none

            - template: 'azure-pipeline-templates/setup.yml'
              parameters:
                tags: $(tags)
                installStep:
                  script: |
                    sudo apt-get update --fix-missing
                    sudo apt-get install $(fuselib) -y
                  displayName: 'Install fuse'

            - template: 'azure-pipeline-templates/e2e-tests-spcl.yml'
              parameters:
                conf_template: azure_stream_filename_direct.yaml
                config_file: $(BLOBFUSE2_CFG)
                container: $(containerName)
                idstring: Stream_File_Name_Direct
                adls: false
                fileshare: false
                account_name: $(NIGHTLY_STO_BLOB_ACC_NAME)
                account_key: $(NIGHTLY_STO_BLOB_ACC_KEY)
                account_type: block
                account_endpoint: https://$(NIGHTLY_STO_BLOB_ACC_NAME).blob.core.windows.net
                distro_name: $(imageName)
                quick_test: false
                verbose_log: ${{ parameters.verbose_log }}
                clone: false
                stream_direct_test: true
                # TODO: These can be removed one day and replace all instances of ${{ parameters.temp_dir }} with $(TEMP_DIR) since it is a global variable
                temp_dir: $(TEMP_DIR)
                mount_dir: $(MOUNT_DIR)

  - ${{ if eq(parameters.healthmon_test, true) }}:
    - stage: Healthmon
      jobs:
        - job: Set_1
          timeoutInMinutes: 300
          strategy:
            matrix:
              Ubuntu-22:
                imageName: 'ubuntu-22.04'
                containerName: 'test-cnt-ubn-22'
                adlsSas: $(AZTEST_ADLS_CONT_SAS_UBN_22)
                fuselib: 'libfuse3-dev'
                tags: 'fuse3'
          pool:
            vmImage: $(imageName)

          variables:
            - group: NightlyBlobFuse
            - name: MOUNT_DIR
              value: '$(Pipeline.Workspace)/blob_mnt'
            - name: TEMP_DIR
              value: '$(Pipeline.Workspace)/blobfuse2_tmp'
            - name: BLOBFUSE2_CFG
              value: '$(Pipeline.Workspace)/blobfuse2.yaml'
            - name: GOPATH
              value: '$(Pipeline.Workspace)/go'
            - name: ROOT_DIR
              value: '$(System.DefaultWorkingDirectory)' 
            - name: WORK_DIR
              value: '$(System.DefaultWorkingDirectory)/azure-storage-fuse'

          steps:
            - checkout: none

            - script: |
                sudo apt-get update --fix-missing -o Dpkg::Options::="--force-confnew"
                sudo apt-get install make cmake gcc g++ parallel $(fuselib) -y -o Dpkg::Options::="--force-confnew"
              displayName: 'Install libfuse'

            # Clone the repo
            - script: |
                git clone https://github.com/Azure/azure-storage-fuse
              displayName: 'Checkout Code'
              workingDirectory: $(ROOT_DIR)

            # Checkout the branch
            - script: |
                git checkout `echo $(Build.SourceBranch) | cut -d "/" -f 1,2 --complement`
              displayName: 'Checkout Branch'
              workingDirectory: $(WORK_DIR)

            # Create directory structure
            - script: |
                sudo mkdir -p $(ROOT_DIR)
                sudo chown -R `whoami` $(ROOT_DIR)
                chmod 777 $(ROOT_DIR)
              displayName: 'Create Directory Structure'

            # -------------------------------------------------------
             # Alternative custom script for Self-Hosted agents to install Go-lang
            - task: ShellScript@2
              inputs:
                scriptPath: "$(WORK_DIR)/go_installer.sh"
                args: "$(ROOT_DIR)/ 1.16.2"
              displayName: "GoTool Custom Setup"

            # Downloading Go dependency packages
            - task: Go@0
              inputs:
                command: 'get'
                arguments: '-d'
                workingDirectory: $(WORK_DIR)
              displayName: "Go Get"

            # Building our package
            - task: Go@0
              inputs:
                command: 'build'
                arguments: "-o blobfuse2"
                workingDirectory: $(WORK_DIR)
              displayName: "Go Build Blobfuse2"

            # Building our package
            - task: Go@0
              inputs:
                command: 'build'
                arguments: "-o bfusemon ./tools/health-monitor/"
                workingDirectory: $(WORK_DIR)
              displayName: "Go Build bfusemon"

            - script: |
                cd $(WORK_DIR)
                $(WORK_DIR)/blobfuse2 gen-test-config --config-file=azure_key_hmon.yaml --container-name=$(containerName) --temp-path=$(TEMP_DIR) --output-file=$(BLOBFUSE2_CFG)
              displayName: Create Key Config File
              env:
                ACCOUNT_TYPE: 'block'
                NIGHTLY_STO_ACC_NAME: $(NIGHTLY_STO_BLOB_ACC_NAME)
                NIGHTLY_STO_ACC_KEY: $(NIGHTLY_STO_BLOB_ACC_KEY)
                ACCOUNT_ENDPOINT: 'https://$(NIGHTLY_STO_BLOB_ACC_NAME).blob.core.windows.net'
                VERBOSE_LOG: false
                USE_HTTP: false
                HMON_OUTPUT: $(WORK_DIR)
              continueOnError: false

            - script: cat $(BLOBFUSE2_CFG)
              displayName: Print config file

            - script:
                mkdir -p $(MOUNT_DIR)
                mkdir -p $(TEMP_DIR)
              displayName: "Create directory structure"

            - template: 'azure-pipeline-templates/mount.yml'
              parameters:
                working_dir: $(WORK_DIR)
                mount_dir: $(MOUNT_DIR)
                temp_dir: $(TEMP_DIR)
                prefix: "Mount"
                mountStep:
                  script: |
                    sudo ln -s `pwd`/bfusemon /usr/local/bin/bfusemon
                    ls -l /usr/local/bin/bfusemon*
                    $(WORK_DIR)/blobfuse2 mount $(MOUNT_DIR) --config-file=$(BLOBFUSE2_CFG)
                  displayName: 'Mount Blobfuse2'
                  workingDirectory: $(WORK_DIR)
                  timeoutInMinutes: 3
                  continueOnError: false

            - script: |
                touch $(MOUNT_DIR)/h1.txt
                echo "123456" > $(MOUNT_DIR)/h2.txt
                cp *.md $(MOUNT_DIR)/
                mkdir $(MOUNT_DIR)/A
                mv $(MOUNT_DIR)/h1.txt $(MOUNT_DIR)/h5.txt
                mv $(MOUNT_DIR)/h*.* $(MOUNT_DIR)/A
                rm -rf $(MOUNT_DIR)/*.md
                rm -rf $(MOUNT_DIR)/A
              displayName: "Test for health monitor"
              workingDirectory: $(WORK_DIR)

            - script: |
                sleep 20s
                cat $(WORK_DIR)/monitor_*.json
              displayName: "Print bfusemon output"
              workingDirectory: $(WORK_DIR)

            - script: |
                sudo ps -aux | grep bfusemon
              displayName: 'Print bfusemon Process info'
              env:
                mount_dir: $(MOUNT_DIR)

            - template: 'azure-pipeline-templates/cleanup.yml'
              parameters:
                working_dir: $(WORK_DIR)
                mount_dir: $(MOUNT_DIR)
                temp_dir: $(TEMP_DIR)<|MERGE_RESOLUTION|>--- conflicted
+++ resolved
@@ -256,72 +256,6 @@
           steps:
             - checkout: none
 
-<<<<<<< HEAD
-            - template: azure-pipeline-templates/cleanup.yml
-              parameters:
-                working_dir: $(WORK_DIR)
-                mount_dir: $(MOUNT_DIR)
-                temp_dir: $(TEMP_DIR)
-
-        # Ubuntu Tests
-        - job: Set_2
-          timeoutInMinutes: 300
-
-          strategy:
-            matrix:
-              Ubuntu-20-ADLS:
-                imageName: 'ubuntu-20.04'
-                containerName: 'test-cnt-ubn-20'
-                adlsSas: $(AZTEST_ADLS_CONT_SAS_UBN_20)
-                fuselib: 'libfuse-dev'
-                tags: 'fuse2'
-              Ubuntu-22-ADLS:
-                imageName: 'ubuntu-22.04'
-                containerName: 'test-cnt-ubn-22'
-                adlsSas: $(AZTEST_ADLS_CONT_SAS_UBN_22)
-                fuselib: 'libfuse3-dev'
-                tags: 'fuse3'
-          pool:
-            vmImage: $(imageName)
-
-          variables:
-            - group: NightlyBlobFuse
-            - name: MOUNT_DIR
-              value: '$(Pipeline.Workspace)/blob_mnt'
-            - name: TEMP_DIR
-              value: '$(Pipeline.Workspace)/blobfuse2_tmp'
-            - name: BLOBFUSE2_CFG
-              value: '$(Pipeline.Workspace)/blobfuse2.yaml'
-            - name: BLOBFUSE2_SAS_CFG
-              value: '$(Pipeline.Workspace)/blobfuse2_sas_config.yaml'
-            - name: BLOBFUSE2_SPN_CFG
-              value: '$(Pipeline.Workspace)/blobfuse2_spn_config.yaml'
-            - name: BLOBFUSE2_STREAM_CFG
-              value: '$(Pipeline.Workspace)/blobfuse2_stream.yaml'
-            - name: BLOBFUSE2_STREAM_FILENAME_CFG
-              value: '$(Pipeline.Workspace)/blobfuse2_stream_filename.yaml'
-            - name: BLOBFUSE2_ADLS_CFG
-              value: '$(Pipeline.Workspace)/blobfuse2.adls.yaml'
-            - name: BLOBFUSE2_GTEST_CFG
-              value: '$(Pipeline.Workspace)/connection.yaml'
-            - name: BLOBFUSE2_AZURITE_CFG
-              value: '$(Pipeline.Workspace)/blobfuse2_azurite_config.yaml'
-            - name: BLOBFUSE2_STRESS_DIR
-              value: '$(Pipeline.Workspace)/blobfuse2_stress'
-            - name: DECODE_PERCENTS
-              value: false
-            - name: GOPATH
-              value: '$(Pipeline.Workspace)/go'
-            - name: ROOT_DIR
-              value: '$(System.DefaultWorkingDirectory)' 
-            - name: WORK_DIR
-              value: '$(System.DefaultWorkingDirectory)/azure-storage-fuse'
-
-          steps:
-            - checkout: none
-
-=======
->>>>>>> bea95b40
             # Clone the repo
             - script: |
                 git clone https://github.com/Azure/azure-storage-fuse
@@ -533,11 +467,7 @@
         - ${{ if eq(parameters.proxy_test, true) }}:
             # -----------------------------------------------------------
             # Ubuntu-20.04 Proxy tests
-<<<<<<< HEAD
-          - job: Set_4
-=======
           - job: Set_3
->>>>>>> bea95b40
             timeoutInMinutes: 300
             strategy:
               matrix:
@@ -764,11 +694,7 @@
         
         - ${{ if eq(parameters.exhaustive_test, true) }}:
           # RHEL Tests
-<<<<<<< HEAD
-          - job: Set_5
-=======
           - job: Set_4
->>>>>>> bea95b40
             timeoutInMinutes: 60
             strategy:
               matrix:
@@ -853,11 +779,7 @@
                   verbose_log: ${{ parameters.verbose_log }}
 
           # Centos Tests
-<<<<<<< HEAD
-          - job: Set_6
-=======
           - job: Set_5
->>>>>>> bea95b40
             timeoutInMinutes: 60
             strategy:
               matrix:
@@ -937,11 +859,7 @@
                   verbose_log: ${{ parameters.verbose_log }}
 
           # Oracle Tests
-<<<<<<< HEAD
-          - job: Set_7
-=======
           - job: Set_6
->>>>>>> bea95b40
             timeoutInMinutes: 60
             strategy:
               matrix:
@@ -1005,76 +923,8 @@
                     displayName: 'Install fuse'
                   verbose_log: ${{ parameters.verbose_log }}
 
-<<<<<<< HEAD
-          # Debian 9 self hosted Tests
-          - job: Set_8
-            timeoutInMinutes: 60
-            strategy:
-              matrix:
-                Debian-9.0:
-                  DistroVer: "Debian9.0"
-                  AgentName: "DEB 9.0"
-                  Description: "Debian Linux 9.0 Gen 1"
-                  containerName: 'test-cnt-deb-9'
-                  fuselib: 'libfuse-dev'
-                  tags: 'fuse2'
-            pool:
-              name: 'Blobfuse Pool'
-              demands:
-                - Agent.Name -equals $(AgentName)
-
-            variables:
-              - group: NightlyBlobFuse
-              - name: ROOT_DIR
-                value: "/home/vsts/workv2"
-              - name: WORK_DIR
-                value: "/home/vsts/workv2/go/src/azure-storage-fuse"
-              - name: skipComponentGovernanceDetection
-                value: true
-              - name: MOUNT_DIR
-                value: "/home/vsts/workv2/blob_mnt"
-              - name: TEMP_DIR
-                value: "/home/vsts/workv2/blobfuse2tmp"
-              - name: BLOBFUSE2_CFG
-                value: "/home/vsts/workv2/blobfuse2.yaml"
-              - name: BLOBFUSE2_ADLS_CFG
-                value: "/home/vsts/workv2/blobfuse2.adls.yaml"
-              - name: GOPATH
-                value: "/home/vsts/workv2/go"
-
-            # Distro Tests
-            steps:
-              - template: 'azure-pipeline-templates/distro-tests.yml'
-                parameters:
-                  working_dir: $(WORK_DIR)
-                  root_dir: $(ROOT_DIR)
-                  temp_dir: $(TEMP_DIR)
-                  mount_dir: $(MOUNT_DIR)
-                  gopath: $(GOPATH)
-                  config_path: $(BLOBFUSE2_CFG)
-                  container: $(containerName)
-                  blob_account_name: $(NIGHTLY_STO_BLOB_ACC_NAME)
-                  blob_account_key: $(NIGHTLY_STO_BLOB_ACC_KEY)
-                  adls_account_name: $(AZTEST_ADLS_ACC_NAME)
-                  adls_account_key: $(AZTEST_ADLS_KEY)
-                  file_account_name: $(AZTEST_FILE_ACC_NAME)
-                  file_account_key: $(AZTEST_FILE_KEY)
-                  distro_name: $(AgentName)
-                  tags: $(tags)
-                  fuselib: $(fuselib)
-                  installStep:
-                    script: |
-                      sudo apt-get update --fix-missing
-                      sudo apt-get install $(fuselib) -y
-                    displayName: 'Install libfuse'
-                  verbose_log: ${{ parameters.verbose_log }}
-
-          # Debian Tests
-          - job: Set_9
-=======
           # Debian Tests
           - job: Set_8
->>>>>>> bea95b40
             timeoutInMinutes: 60
             strategy:
               matrix:
@@ -1152,11 +1002,7 @@
                   verbose_log: ${{ parameters.verbose_log }}
 
           # SUSE Tests
-<<<<<<< HEAD
-          - job: Set_10
-=======
           - job: Set_9
->>>>>>> bea95b40
             timeoutInMinutes: 60
             strategy:
               matrix:
@@ -1225,11 +1071,7 @@
                   verbose_log: ${{ parameters.verbose_log }}
 
           # Mariner Tests
-<<<<<<< HEAD
-          - job: Set_11
-=======
           - job: Set_10
->>>>>>> bea95b40
             timeoutInMinutes: 60
             strategy:
               matrix:
@@ -1299,11 +1141,7 @@
         - ${{ if eq(parameters.msi_test, true) }}:
           # -----------------------------------------------------------
           # Ubuntu-20.04 MSI tests
-<<<<<<< HEAD
-          - job: Set_12
-=======
           - job: Set_11
->>>>>>> bea95b40
             timeoutInMinutes: 60
             strategy:
               matrix:
@@ -1460,166 +1298,6 @@
                   working_dir: $(WORK_DIR)
                   mount_dir: $(MOUNT_DIR)
                   temp_dir: $(TEMP_DIR)
-<<<<<<< HEAD
-              
-          # Debian 9 System assigned identity based MSI Tests
-          - job: Set_13
-            timeoutInMinutes: 60
-            strategy:
-              matrix:
-                Debian-9.0-MSI:
-                  DistroVer: "Debian9.0"
-                  AgentName: "DEB 9.0"
-                  Description: "Debian Linux 9.0 Gen 1"
-                  containerName: 'test-cnt-deb-9'
-                  fuselib: 'libfuse-dev'
-                  tags: 'fuse2'
-            pool:
-              name: 'Blobfuse Pool'
-              demands:
-                - Agent.Name -equals $(AgentName)
-
-            variables:
-              - group: NightlyBlobFuse
-              - name: ROOT_DIR
-                value: "/home/vsts/workv2"
-              - name: WORK_DIR
-                value: "/home/vsts/workv2/go/src/azure-storage-fuse"
-              - name: skipComponentGovernanceDetection
-                value: true
-              - name: MOUNT_DIR
-                value: "/home/vsts/workv2/blob_mnt"
-              - name: TEMP_DIR
-                value: "/home/vsts/workv2/blobfuse2tmp"
-              - name: BLOBFUSE2_CFG
-                value: "/home/vsts/workv2/blobfuse2.yaml"
-              - name: BLOBFUSE2_ADLS_CFG
-                value: "/home/vsts/workv2/blobfuse2.adls.yaml"
-              - name: GOPATH
-                value: "/home/vsts/workv2/go"
-
-            # Distro Tests
-            steps:
-              - checkout: none
-
-              # Print the agent info 
-              - script: |
-                  echo $(Description)
-                  hostnamectl
-                displayName: 'Print Agent Info'
-              
-              # Install libfuse
-              - script: |
-                  sudo apt-get update --fix-missing
-                  sudo apt-get install $(fuselib) -y
-                displayName: 'Install Fuse'
-
-              # Prestart cleanup
-              - script: |
-                  sudo fusermount -u $(MOUNT_DIR)
-                  sudo kill -9 `pidof blobfuse2`
-                  sudo rm -rf $(ROOT_DIR)
-                displayName: 'PreBuild Cleanup'
-
-              # Create directory structure
-              - script: |
-                  sudo rm -rf $(ROOT_DIR)
-                  sudo mkdir -p $(ROOT_DIR)
-                  sudo chown -R `whoami` $(ROOT_DIR)
-                  chmod 777 $(ROOT_DIR)
-                  mkdir -p $(ROOT_DIR)/go/src
-                displayName: 'Create Directory Structure'
-
-              # Checkout the code  
-              - script: |
-                  git clone https://github.com/Azure/azure-storage-fuse
-                displayName: 'Checkout Code'
-                workingDirectory: $(ROOT_DIR)/go/src
-
-              # Pull the branch
-              - script: |
-                  git checkout `echo $(Build.SourceBranch) | cut -d "/" -f 1,2 --complement`
-                displayName: 'Checkout Branch'
-                workingDirectory: $(WORK_DIR)
-
-              # Build the code
-              - template: 'azure-pipeline-templates/build.yml'
-                parameters:
-                  working_directory: $(WORK_DIR)
-                  root_dir: $(ROOT_DIR)
-                  mount_dir: $(MOUNT_DIR)
-                  temp_dir: $(TEMP_DIR)
-                  gopath: $(GOPATH)
-                  container: $(containerName)
-                  skip_msi: "false"
-                  tags: $(tags)
-                  fuselib: $(fuselib)
-              
-              # BlockBlob MSI Test
-              - script: |
-                  cd $(WORK_DIR)
-                  $(WORK_DIR)/blobfuse2 gen-test-config --config-file=azure_msi_sysid.yaml --container-name=$(containerName) --temp-path=$(TEMP_DIR) --output-file=$(BLOBFUSE2_CFG)
-                displayName: "Create MSI Config File"
-                env:
-                  NIGHTLY_STO_BLOB_ACC_NAME: $(AZTEST_BLOCK_ACC_NAME) 
-                  VERBOSE_LOG: ${{ parameters.verbose_log }}
-                continueOnError: false
-
-              - script:
-                  cat $(BLOBFUSE2_CFG)
-                displayName: "Print config file"
-
-              # Mount the cntainer and run basic tests
-              - template: 'azure-pipeline-templates/verify-auth.yml'
-                parameters:
-                  working_dir: $(WORK_DIR)
-                  mount_dir: $(MOUNT_DIR)
-                  temp_dir: $(TEMP_DIR)
-                  idstring: 'BlockBlob MSI'
-                  distro_name: $(AgentName)
-                  mountStep:
-                    script: |
-                      $(WORK_DIR)/blobfuse2 mount $(MOUNT_DIR) --config-file=$(BLOBFUSE2_CFG)
-                    displayName: 'AuthVerify MSI: Mount Container'
-                    continueOnError: false
-
-              # ADLS MSI Test
-              - script: |
-                  cd $(WORK_DIR)
-                  $(WORK_DIR)/blobfuse2 gen-test-config --config-file=azure_msi_sysid.yaml --container-name=$(containerName) --temp-path=$(TEMP_DIR) --output-file=$(BLOBFUSE2_CFG)
-                displayName: "Create MSI Config File"
-                env:
-                  NIGHTLY_STO_BLOB_ACC_NAME: $(AZTEST_ADLS_ACC_NAME) 
-                  ACCOUNT_TYPE: 'adls'
-                  VERBOSE_LOG: ${{ parameters.verbose_log }}
-                continueOnError: false
-
-              - script:
-                  cat $(BLOBFUSE2_CFG)
-                displayName: "Print config file"
-
-              # Mount the cntainer and run basic tests
-              - template: 'azure-pipeline-templates/verify-auth.yml'
-                parameters:
-                  working_dir: $(WORK_DIR)
-                  mount_dir: $(MOUNT_DIR)
-                  temp_dir: $(TEMP_DIR)
-                  idstring: 'ADLS MSI'
-                  distro_name: $(AgentName)
-                  mountStep:
-                    script: |
-                      $(WORK_DIR)/blobfuse2 mount $(MOUNT_DIR) --config-file=$(BLOBFUSE2_CFG)
-                    displayName: 'AuthVerify MSI: Mount Container'
-                    continueOnError: false
-
-              # Cleanup
-              - template: 'azure-pipeline-templates/cleanup.yml'
-                parameters:
-                  working_dir: $(WORK_DIR)
-                  mount_dir: $(MOUNT_DIR)
-                  temp_dir: $(TEMP_DIR)
-=======
->>>>>>> bea95b40
 
   - ${{ if eq(parameters.data_validation, true) }}:
     - stage: DataValidationBlob
