# Blobfuse2 Nightly Build Pipeline

schedules:
  # Cron string < minute hour day-of-month month day-of-week>
  #             * means all, for example '*' in day of month means everyday
  # Run only on main branch
  # 'always' controls whether to run only if there is a change or not
  # Run this pipeline every 15:00 time
  - cron: '0 15 * * *'
    displayName: 'Daily midnight Blobfuse2 build'
    branches:
      include:
        - main

parameters:
  - name: base_test
    # Quick test or an exhaustive test
    displayName: 'Basic test'
    type: boolean
    default: true

  - name: exhaustive_test
    # Quick test or an exhaustive test
    displayName: 'Exhaustive test'
    type: boolean
    default: true
  
  - name: proxy_test
  # Proxy tests
    displayName: 'Proxy test'
    type: boolean
    default: true

  - name: msi_test
    # MSI auth based test suites to be run or not
    displayName: 'MSI test'
    type: boolean
    default: true

  - name: healthmon_test
    displayName: 'Healthmon test'
    type: boolean
    default: true

  - name: quick_stress
    displayName: 'Quick Stress'
    type: boolean
    default: true
  
  - name: data_validation
    displayName: 'Data Validation Test'
    type: boolean
    default: true

  - name: verbose_log
    displayName: 'Verbose Log'
    type: boolean
    default: false


stages:
  - ${{ if eq(parameters.base_test, true) }}:
    - stage: BuildAndTest
      jobs:
        # Ubuntu Tests
        - job: Set_1
          timeoutInMinutes: 300

          strategy:
            matrix:
              Ubuntu-20-BlockBlob:
                imageName: 'ubuntu-20.04'
                containerName: 'test-cnt-ubn-20'
                adlsSas: $(AZTEST_ADLS_CONT_SAS_UBN_20)
                fuselib: 'libfuse-dev'
                tags: 'fuse2'
              Ubuntu-22-BlockBlob:
                imageName: 'ubuntu-22.04'
                containerName: 'test-cnt-ubn-22'
                adlsSas: $(AZTEST_ADLS_CONT_SAS_UBN_22)
                fuselib: 'libfuse3-dev'
                tags: 'fuse3'
          pool:
            vmImage: $(imageName)

          variables:
            - group: NightlyBlobFuse
            - name: MOUNT_DIR
              value: '$(Pipeline.Workspace)/blob_mnt'
            - name: TEMP_DIR
              value: '$(Pipeline.Workspace)/blobfuse2_tmp'
            - name: BLOBFUSE2_CFG
              value: '$(Pipeline.Workspace)/blobfuse2.yaml'
            - name: BLOBFUSE2_SAS_CFG
              value: '$(Pipeline.Workspace)/blobfuse2_sas_config.yaml'
            - name: BLOBFUSE2_SPN_CFG
              value: '$(Pipeline.Workspace)/blobfuse2_spn_config.yaml'
            - name: BLOBFUSE2_STREAM_CFG
              value: '$(Pipeline.Workspace)/blobfuse2_stream.yaml'
            - name: BLOBFUSE2_STREAM_FILENAME_CFG
              value: '$(Pipeline.Workspace)/blobfuse2_stream_filename.yaml'
            - name: BLOBFUSE2_ADLS_CFG
              value: '$(Pipeline.Workspace)/blobfuse2.adls.yaml'
            - name: BLOBFUSE2_GTEST_CFG
              value: '$(Pipeline.Workspace)/connection.yaml'
            - name: BLOBFUSE2_AZURITE_CFG
              value: '$(Pipeline.Workspace)/blobfuse2_azurite_config.yaml'
            - name: BLOBFUSE2_STRESS_DIR
              value: '$(Pipeline.Workspace)/blobfuse2_stress'
            - name: DECODE_PERCENTS
              value: false
            - name: GOPATH
              value: '$(Pipeline.Workspace)/go'
            - name: ROOT_DIR
              value: '$(System.DefaultWorkingDirectory)' 
            - name: WORK_DIR
              value: '$(System.DefaultWorkingDirectory)/azure-storage-fuse'

          steps:
            - checkout: none

            # Clone the repo
            - script: |
                git clone https://github.com/Azure/azure-storage-fuse
              displayName: 'Checkout Code'
              workingDirectory: $(ROOT_DIR)

            # Checkout the branch
            - script: |
                git checkout `echo $(Build.SourceBranch) | cut -d "/" -f 1,2 --complement`
              displayName: 'Checkout Branch'
              workingDirectory: $(WORK_DIR)

            - script: |
                sudo apt-get update --fix-missing
                sudo apt-get install $(fuselib) -y
              displayName: 'Install libfuse'

            # -------------------------------------------------------
            # Pull and build the code
            - template: 'azure-pipeline-templates/build.yml'
              parameters:
                working_directory: $(WORK_DIR)
                root_dir: $(Pipeline.Workspace)
                mount_dir: $(MOUNT_DIR)
                temp_dir: $(TEMP_DIR)
                gopath: $(GOPATH)
                container: $(containerName)
                tags: $(tags)
                fuselib: $(fuselib)

            # -------------------------------------------------------
            - template: 'azure-pipeline-templates/invalid-command-tests.yml'
              parameters:
                working_dir: $(WORK_DIR)
                mount_dir: $(MOUNT_DIR)

            - ${{ if eq(parameters.exhaustive_test, true) }}:    
              - template: 'azure-pipeline-templates/verbose-tests.yml'
                parameters:
                  service: 'BlockBlob'
                  account_type: 'block'
                  account_endpoint: 'https://$(NIGHTLY_STO_BLOB_ACC_NAME).blob.core.windows.net' 
                  adls: false
                  account_name: $(NIGHTLY_STO_BLOB_ACC_NAME)
                  account_key: $(NIGHTLY_STO_BLOB_ACC_KEY)
                  account_sas: $(NIGHTLY_STO_ACC_SAS)
                  spn_account_name: $(AZTEST_BLOCK_ACC_NAME)
                  spn_account_endpoint: 'https://$(AZTEST_BLOCK_ACC_NAME).blob.core.windows.net' 
                  client_id: $(AZTEST_CLIENT)
                  tenant_id: $(AZTEST_TENANT)
                  client_secret: $(AZTEST_SECRET)
                  container: $(containerName)
                  config: $(BLOBFUSE2_CFG)
                  working_dir: $(WORK_DIR)
                  mount_dir: $(MOUNT_DIR)
                  temp_dir: $(TEMP_DIR)
                  stress_dir: $(BLOBFUSE2_STRESS_DIR)
                  huge_container: 'testcnt1'
                  quick_stress: ${{ parameters.quick_stress }}
                  test_key_credential: true 
                  test_sas_credential: true
                  test_spn_credential: true
                  test_stream: true
                  test_azurite: true
                  stream_config: $(BLOBFUSE2_STREAM_CFG)
                  stream_filename_config: $(BLOBFUSE2_STREAM_FILENAME_CFG)
                  sas_credential_config: $(BLOBFUSE2_SAS_CFG)
                  spn_credential_config: $(BLOBFUSE2_SPN_CFG)
                  azurite_config: $(BLOBFUSE2_AZURITE_CFG)
                  distro_name: $(imageName)
                  verbose_log: ${{ parameters.verbose_log }}
                  tags: $(tags)

            - template: azure-pipeline-templates/cleanup.yml
              parameters:
                working_dir: $(WORK_DIR)
                mount_dir: $(MOUNT_DIR)
                temp_dir: $(TEMP_DIR)

        - job: Set_1_ARM
          timeoutInMinutes: 300

          strategy:
            matrix:
              Ubuntu-22-ARM64-BlockBlob:
                imageName: 'blobfuse-ubn22-arm64'
                containerName: 'test-cnt-ubn-22-arm64'
                adlsSas: $(AZTEST_ADLS_CONT_SAS_UBN_22)
                fuselib: 'libfuse3-dev'
                tags: 'fuse3'
          
          pool:
            name: "blobfuse-ubn-arm64-pool"
            demands:
              - ImageOverride -equals $(imageName)

          variables:
            - group: NightlyBlobFuse
            - name: MOUNT_DIR
              value: '$(Pipeline.Workspace)/blob_mnt'
            - name: TEMP_DIR
              value: '$(Pipeline.Workspace)/blobfuse2_tmp'
            - name: BLOBFUSE2_CFG
              value: '$(Pipeline.Workspace)/blobfuse2.yaml'
            - name: BLOBFUSE2_SAS_CFG
              value: '$(Pipeline.Workspace)/blobfuse2_sas_config.yaml'
            - name: BLOBFUSE2_SPN_CFG
              value: '$(Pipeline.Workspace)/blobfuse2_spn_config.yaml'
            - name: BLOBFUSE2_STREAM_CFG
              value: '$(Pipeline.Workspace)/blobfuse2_stream.yaml'
            - name: BLOBFUSE2_STREAM_FILENAME_CFG
              value: '$(Pipeline.Workspace)/blobfuse2_stream_filename.yaml'
            - name: BLOBFUSE2_ADLS_CFG
              value: '$(Pipeline.Workspace)/blobfuse2.adls.yaml'
            - name: BLOBFUSE2_GTEST_CFG
              value: '$(Pipeline.Workspace)/connection.yaml'
            - name: BLOBFUSE2_AZURITE_CFG
              value: '$(Pipeline.Workspace)/blobfuse2_azurite_config.yaml'
            - name: BLOBFUSE2_STRESS_DIR
              value: '$(Pipeline.Workspace)/blobfuse2_stress'
            - name: DECODE_PERCENTS
              value: false
            - name: GOPATH
              value: '$(Pipeline.Workspace)/go'
            - name: ROOT_DIR
              value: '$(System.DefaultWorkingDirectory)' 
            - name: WORK_DIR
              value: '$(System.DefaultWorkingDirectory)/azure-storage-fuse'

          steps:
            - checkout: none

            - script: |
                hostnamectl
              displayName: 'Host info'
              workingDirectory: $(ROOT_DIR)

            # Clone the repo
            - script: |
                git clone https://github.com/Azure/azure-storage-fuse
              displayName: 'Checkout Code'
              workingDirectory: $(ROOT_DIR)

            # Checkout the branch
            - script: |
                git checkout `echo $(Build.SourceBranch) | cut -d "/" -f 1,2 --complement`
              displayName: 'Checkout Branch'
              workingDirectory: $(WORK_DIR)

            - script: |
                sudo apt-get update --fix-missing
                sudo apt-get install $(tags) $(fuselib) gcc -y 
              displayName: 'Install libfuse'

            # -------------------------------------------------------
            # Pull and build the code
            - template: 'azure-pipeline-templates/build.yml'
              parameters:
                working_directory: $(WORK_DIR)
                root_dir: $(Pipeline.Workspace)
                mount_dir: $(MOUNT_DIR)
                temp_dir: $(TEMP_DIR)
                gopath: $(GOPATH)
                container: $(containerName)
                tags: $(tags)
                fuselib: $(fuselib)

            # -------------------------------------------------------
            - template: 'azure-pipeline-templates/invalid-command-tests.yml'
              parameters:
                working_dir: $(WORK_DIR)
                mount_dir: $(MOUNT_DIR)

            - ${{ if eq(parameters.exhaustive_test, true) }}:    
              - template: 'azure-pipeline-templates/verbose-tests.yml'
                parameters:
                  service: 'BlockBlob'
                  account_type: 'block'
                  account_endpoint: 'https://$(NIGHTLY_STO_BLOB_ACC_NAME).blob.core.windows.net' 
                  adls: false
                  account_name: $(NIGHTLY_STO_BLOB_ACC_NAME)
                  account_key: $(NIGHTLY_STO_BLOB_ACC_KEY)
                  account_sas: $(NIGHTLY_STO_ACC_SAS)
                  spn_account_name: $(AZTEST_BLOCK_ACC_NAME)
                  spn_account_endpoint: 'https://$(AZTEST_BLOCK_ACC_NAME).blob.core.windows.net' 
                  client_id: $(AZTEST_CLIENT)
                  tenant_id: $(AZTEST_TENANT)
                  client_secret: $(AZTEST_SECRET)
                  container: $(containerName)
                  config: $(BLOBFUSE2_CFG)
                  working_dir: $(WORK_DIR)
                  mount_dir: $(MOUNT_DIR)
                  temp_dir: $(TEMP_DIR)
                  stress_dir: $(BLOBFUSE2_STRESS_DIR)
                  huge_container: 'testcnt1'
                  quick_stress: ${{ parameters.quick_stress }}
                  test_key_credential: true 
                  test_sas_credential: true
                  test_spn_credential: true
                  test_stream: true
                  test_azurite: false
                  stream_config: $(BLOBFUSE2_STREAM_CFG)
                  stream_filename_config: $(BLOBFUSE2_STREAM_FILENAME_CFG)
                  sas_credential_config: $(BLOBFUSE2_SAS_CFG)
                  spn_credential_config: $(BLOBFUSE2_SPN_CFG)
                  azurite_config: $(BLOBFUSE2_AZURITE_CFG)
                  distro_name: $(imageName)
                  verbose_log: ${{ parameters.verbose_log }}
                  tags: $(tags)

            - template: azure-pipeline-templates/cleanup.yml
              parameters:
                working_dir: $(WORK_DIR)
                mount_dir: $(MOUNT_DIR)
                temp_dir: $(TEMP_DIR)

        # Ubuntu Tests
        - job: Set_2
          timeoutInMinutes: 300

          strategy:
            matrix:
              Ubuntu-20-ADLS:
                imageName: 'ubuntu-20.04'
                containerName: 'test-cnt-ubn-20'
                adlsSas: $(AZTEST_ADLS_CONT_SAS_UBN_20)
                fuselib: 'libfuse-dev'
                tags: 'fuse2'
              Ubuntu-22-ADLS:
                imageName: 'ubuntu-22.04'
                containerName: 'test-cnt-ubn-22'
                adlsSas: $(AZTEST_ADLS_CONT_SAS_UBN_22)
                fuselib: 'libfuse3-dev'
                tags: 'fuse3'
          pool:
            vmImage: $(imageName)

          variables:
            - group: NightlyBlobFuse
            - name: MOUNT_DIR
              value: '$(Pipeline.Workspace)/blob_mnt'
            - name: TEMP_DIR
              value: '$(Pipeline.Workspace)/blobfuse2_tmp'
            - name: BLOBFUSE2_CFG
              value: '$(Pipeline.Workspace)/blobfuse2.yaml'
            - name: BLOBFUSE2_SAS_CFG
              value: '$(Pipeline.Workspace)/blobfuse2_sas_config.yaml'
            - name: BLOBFUSE2_SPN_CFG
              value: '$(Pipeline.Workspace)/blobfuse2_spn_config.yaml'
            - name: BLOBFUSE2_STREAM_CFG
              value: '$(Pipeline.Workspace)/blobfuse2_stream.yaml'
            - name: BLOBFUSE2_STREAM_FILENAME_CFG
              value: '$(Pipeline.Workspace)/blobfuse2_stream_filename.yaml'
            - name: BLOBFUSE2_ADLS_CFG
              value: '$(Pipeline.Workspace)/blobfuse2.adls.yaml'
            - name: BLOBFUSE2_GTEST_CFG
              value: '$(Pipeline.Workspace)/connection.yaml'
            - name: BLOBFUSE2_AZURITE_CFG
              value: '$(Pipeline.Workspace)/blobfuse2_azurite_config.yaml'
            - name: BLOBFUSE2_STRESS_DIR
              value: '$(Pipeline.Workspace)/blobfuse2_stress'
            - name: DECODE_PERCENTS
              value: false
            - name: GOPATH
              value: '$(Pipeline.Workspace)/go'
            - name: ROOT_DIR
              value: '$(System.DefaultWorkingDirectory)' 
            - name: WORK_DIR
              value: '$(System.DefaultWorkingDirectory)/azure-storage-fuse'

          steps:
            - checkout: none

            # Clone the repo
            - script: |
                git clone https://github.com/Azure/azure-storage-fuse
              displayName: 'Checkout Code'
              workingDirectory: $(ROOT_DIR)

            # Checkout the branch
            - script: |
                git checkout `echo $(Build.SourceBranch) | cut -d "/" -f 1,2 --complement`
              displayName: 'Checkout Branch'
              workingDirectory: $(WORK_DIR)

            - script: |
                sudo apt-get update --fix-missing
                sudo apt-get install $(fuselib) -y
              displayName: 'Install libfuse'

            # -------------------------------------------------------
            # Pull and build the code
            - template: 'azure-pipeline-templates/build.yml'
              parameters:
                working_directory: $(WORK_DIR)
                root_dir: $(Pipeline.Workspace)
                mount_dir: $(MOUNT_DIR)
                temp_dir: $(TEMP_DIR)
                gopath: $(GOPATH)
                container: $(containerName)
                tags: $(tags)
                fuselib: $(fuselib)
                skip_ut: true # Skip UT because Block Blob set runs it

            # -------------------------------------------------------
            - ${{ if eq(parameters.exhaustive_test, true) }}:    
              - template: 'azure-pipeline-templates/verbose-tests.yml'
                parameters:
                  service: 'ADLS'
                  account_type: 'adls'
                  account_endpoint: 'https://$(AZTEST_ADLS_ACC_NAME).dfs.core.windows.net' 
                  adls: true
                  account_name: $(AZTEST_ADLS_ACC_NAME)
                  account_key: $(AZTEST_ADLS_KEY)
                  account_sas: $(adlsSas)
                  spn_account_name: $(AZTEST_ADLS_ACC_NAME)
                  spn_account_endpoint: 'https://$(AZTEST_ADLS_ACC_NAME).dfs.core.windows.net' 
                  client_id: $(AZTEST_CLIENT)
                  tenant_id: $(AZTEST_TENANT)
                  client_secret: $(AZTEST_SECRET)
                  container: $(containerName)
                  config: $(BLOBFUSE2_ADLS_CFG)
                  working_dir: $(WORK_DIR)
                  mount_dir: $(MOUNT_DIR)
                  temp_dir: $(TEMP_DIR)
                  stress_dir: $(BLOBFUSE2_STRESS_DIR)
                  huge_container: 'testcnt'
                  quick_stress: ${{ parameters.quick_stress }}
                  test_key_credential: true
                  test_sas_credential: true
                  test_spn_credential: true
                  test_stream: true
                  test_azurite: false
                  stream_config: $(BLOBFUSE2_STREAM_CFG)
                  stream_filename_config: $(BLOBFUSE2_STREAM_FILENAME_CFG)
                  sas_credential_config: $(BLOBFUSE2_SAS_CFG)
                  spn_credential_config: $(BLOBFUSE2_SPN_CFG)
                  azurite_config: $(BLOBFUSE2_AZURITE_CFG)
                  distro_name: $(imageName)
                  verbose_log: ${{ parameters.verbose_log }}
                  tags: $(tags)

            - template: azure-pipeline-templates/cleanup.yml
              parameters:
                working_dir: $(WORK_DIR)
                mount_dir: $(MOUNT_DIR)
                temp_dir: $(TEMP_DIR)

        - ${{ if eq(parameters.proxy_test, true) }}:
            # -----------------------------------------------------------
            # Ubuntu-20.04 Proxy tests
          - job: Set_3
            timeoutInMinutes: 300
            strategy:
              matrix:
                Ubuntu-20-Proxy:
                  imageName: 'ubuntu-20.04'
                  containerName: 'test-cnt-ubn-18-proxy'
            pool:
              vmImage: $(imageName)

            variables:
              - group: NightlyBlobFuse
              - name: MOUNT_DIR
                value: '$(Pipeline.Workspace)/blob_mnt'
              - name: TEMP_DIR
                value: '$(Pipeline.Workspace)/blobfuse2_tmp'
              - name: BLOBFUSE2_CFG
                value: '$(Pipeline.Workspace)/blobfuse2_proxy.yaml'
              - name: BLOBFUSE2_ADLS_CFG
                value: '$(Pipeline.Workspace)/blobfuse2_proxy.adls.yaml'
              - name: DECODE_PERCENTS
                value: false
              - name: GOPATH
                value: '$(Pipeline.Workspace)/go'
              - name: ROOT_DIR
                value: '$(System.DefaultWorkingDirectory)' 
              - name: WORK_DIR
                value: '$(System.DefaultWorkingDirectory)/azure-storage-fuse'

            steps:
              - checkout: none

              # Start Proxy
              - script: |
                  sudo apt-get update --fix-missing
                  sudo apt remove mitmproxy
                  sudo apt-get install python3-setuptools
                  sudo apt install python3-pip
                  sudo pip3 install mitmproxy
                  mitmdump -w proxy_logs.txt &
                displayName: 'Install & Start Proxy'

              # Configure Proxy cert & env
              - script: |
                  sudo mkdir /usr/local/share/ca-certificates/extra
                  sudo cp ~/.mitmproxy/mitmproxy-ca-cert.cer /usr/local/share/ca-certificates/extra/mitmproxy-ca-cert.crt
                  sudo update-ca-certificates
                  export https_proxy="127.0.0.1:8080"
                  export http_proxy="127.0.0.1:8080"
                displayName: 'Configure Proxy'

              # Clone the repo
              - script: |
                  git clone https://github.com/Azure/azure-storage-fuse
                displayName: 'Checkout Code'
                workingDirectory: $(ROOT_DIR)

              # Checkout the branch
              - script: |
                  git checkout `echo $(Build.SourceBranch) | cut -d "/" -f 1,2 --complement`
                displayName: 'Checkout Branch'
                workingDirectory: $(WORK_DIR)

              - script: |
                  sudo apt-get update --fix-missing
                  sudo apt-get install libfuse3-dev
                displayName: 'Install fuse3'

              # -------------------------------------------------------
              # Pull, build and unit test the code
              - template: 'azure-pipeline-templates/build.yml'
                parameters:
                  working_directory: $(WORK_DIR)
                  root_dir: $(Pipeline.Workspace)
                  mount_dir: $(MOUNT_DIR)
                  temp_dir: $(TEMP_DIR)
                  gopath: $(GOPATH)
                  container: $(containerName)
                  proxy_address: "127.0.0.1:8080"
                  skip_ut: true

              # -------------------------------------------------------
              - script: |
                  cd $(WORK_DIR)
                  $(WORK_DIR)/blobfuse2 gen-test-config --config-file=azure_key_proxy.yaml --container-name=$(containerName) --temp-path=$(TEMP_DIR) --output-file=$(BLOBFUSE2_CFG)
                displayName: 'Create Config File'
                env:
                  NIGHTLY_STO_ACC_NAME: $(NIGHTLY_STO_BLOB_ACC_NAME)
                  NIGHTLY_STO_ACC_KEY: $(NIGHTLY_STO_BLOB_ACC_KEY)
                  ACCOUNT_TYPE: 'block'
                  ACCOUNT_ENDPOINT: 'https://$(NIGHTLY_STO_BLOB_ACC_NAME).blob.core.windows.net'
                  VERBOSE_LOG: ${{ parameters.verbose_log }}
                continueOnError: false

              - script:
                  cat $(BLOBFUSE2_CFG)
                displayName: "Print config file"

              # --------------------------------------------------
              # End to End tests
              - template: 'azure-pipeline-templates/e2e-tests.yml'
                parameters:
                  working_dir: $(WORK_DIR)
                  mount_dir: $(MOUNT_DIR)
                  temp_dir: $(TEMP_DIR)
                  idstring: 'BlockBlob with Proxy and Key Credentials'
                  distro_name: $(imageName)
                  adls: false
                  artifact_name: 'blockblob_proxy_key.txt'
                  verbose_log: ${{ parameters.verbose_log }}
                  mountStep:
                    script: |
                      $(WORK_DIR)/blobfuse2 mount $(MOUNT_DIR) --config-file=$(BLOBFUSE2_CFG) --default-working-dir=$(WORK_DIR)
                    displayName: 'E2E TEST: Mount'
                    timeoutInMinutes: 3
                    continueOnError: false

              # --------------------------------------------------
              - script: |
                  cd $(WORK_DIR)
                  $(WORK_DIR)/blobfuse2 gen-test-config --config-file=azure_key_proxy.yaml --container-name=$(containerName) --temp-path=$(TEMP_DIR) --output-file=$(BLOBFUSE2_ADLS_CFG)
                displayName: 'Create ADLS Config File'
                env:
                  NIGHTLY_STO_ACC_NAME: $(AZTEST_ADLS_ACC_NAME)
                  NIGHTLY_STO_ACC_KEY: $(AZTEST_ADLS_KEY)
                  ACCOUNT_TYPE: 'adls'
                  ACCOUNT_ENDPOINT: 'https://$(AZTEST_ADLS_ACC_NAME).dfs.core.windows.net'
                  VERBOSE_LOG: ${{ parameters.verbose_log }}
                continueOnError: false

              - script:
                  cat $(BLOBFUSE2_ADLS_CFG)
                displayName: "Print ADLS config file"

              - template: 'azure-pipeline-templates/e2e-tests.yml'
                parameters:
                  working_dir: $(WORK_DIR)
                  mount_dir: $(MOUNT_DIR)
                  temp_dir: $(TEMP_DIR)
                  idstring: 'ADLS with Proxy and Key Credentials'
                  distro_name: $(imageName)
                  adls: true
                  artifact_name: 'adls_proxy_key.txt'
                  verbose_log: ${{ parameters.verbose_log }}
                  mountStep:
                    script: |
                      $(WORK_DIR)/blobfuse2 mount $(MOUNT_DIR) --config-file=$(BLOBFUSE2_ADLS_CFG) --default-working-dir=$(WORK_DIR)
                    displayName: 'FeatureTest ADLS: Mount'
                    timeoutInMinutes: 3
                    continueOnError: false
              # ------------------------------------------------------------
              # Auth Tests
            
              # Block SAS test
              - script: |
                  cd $(WORK_DIR)
                  $(WORK_DIR)/blobfuse2 gen-test-config --config-file=azure_sas_proxy.yaml --container-name=$(containerName) --temp-path=$(TEMP_DIR) --output-file=$(BLOBFUSE2_CFG)
                displayName: "Create SAS Config File"
                env:
                  NIGHTLY_STO_BLOB_ACC_NAME: $(NIGHTLY_STO_BLOB_ACC_NAME)
                  NIGHTLY_STO_ACC_SAS: $(NIGHTLY_STO_ACC_SAS)
                  ACCOUNT_ENDPOINT: 'https://$(NIGHTLY_STO_BLOB_ACC_NAME).blob.core.windows.net'
                  VERBOSE_LOG: ${{ parameters.verbose_log }}
                continueOnError: false

              - script:
                  cat $(BLOBFUSE2_CFG)
                displayName: "Print SAS config file"

              - template: 'azure-pipeline-templates/verify-auth.yml'
                parameters:
                  working_dir: $(WORK_DIR)
                  mount_dir: $(MOUNT_DIR)
                  temp_dir: $(TEMP_DIR)
                  idstring: 'Block SAS'
                  distro_name: $(imageName)
                  mountStep:
                    script: |
                      $(WORK_DIR)/blobfuse2 mount $(MOUNT_DIR) --config-file=$(BLOBFUSE2_CFG) --default-working-dir=$(WORK_DIR)
                    displayName: 'AuthVerify-SAS: Mount'
                    continueOnError: false

              # Block SPN and proxy test
              - script: |
                  cd $(WORK_DIR)
                  $(WORK_DIR)/blobfuse2 gen-test-config --config-file=azure_spn_proxy.yaml --container-name=$(containerName) --temp-path=$(TEMP_DIR) --output-file=$(BLOBFUSE2_CFG)
                displayName: "Create SPN Config File"
                env:
                  NIGHTLY_SPN_ACC_NAME: $(AZTEST_BLOCK_ACC_NAME) 
                  NIGHTLY_SPN_CLIENT_ID: $(AZTEST_CLIENT)
                  NIGHTLY_SPN_TENANT_ID: $(AZTEST_TENANT)
                  NIGHTLY_SPN_CLIENT_SECRET: $(AZTEST_SECRET)
                  ACCOUNT_ENDPOINT: 'https://$(AZTEST_BLOCK_ACC_NAME).blob.core.windows.net'
                  VERBOSE_LOG: ${{ parameters.verbose_log }}
                continueOnError: false
                  
              - script:
                  cat $(BLOBFUSE2_CFG)
                displayName: "Print SPN Config File"

              - template: 'azure-pipeline-templates/verify-auth.yml'
                parameters:
                  working_dir: $(WORK_DIR)
                  mount_dir: $(MOUNT_DIR)
                  temp_dir: $(TEMP_DIR)
                  idstring: 'Block SPN'
                  distro_name: $(imageName)
                  mountStep:
                    script: |
                      $(WORK_DIR)/blobfuse2 mount $(MOUNT_DIR) --config-file=$(BLOBFUSE2_CFG) --default-working-dir=$(WORK_DIR)
                    displayName: 'AuthVerify-SPN: Mount'
                    continueOnError: false

              # ------------------------------------------------------------
              - template: 'azure-pipeline-templates/cleanup.yml'
                parameters:
                  working_dir: $(WORK_DIR)
                  mount_dir: $(MOUNT_DIR)
                  temp_dir: $(TEMP_DIR)
              - script: |
                  kill -9 $(pgrep mitmdump)
                displayName: 'Kill Proxy'
        
        - ${{ if eq(parameters.exhaustive_test, true) }}:
          # RHEL Tests
          - job: Set_4
            timeoutInMinutes: 60
            strategy:
              matrix:
                RHEL-7.5:
                  DistroVer: "RHEL-7.5"
                  Description: "Red Hat Enterprise Linux 7.5"
                  AgentName: "blobfuse-rhel7_5"
                  ContainerName: "test-cnt-rhel-75"
                  tags: 'fuse3'
                RHEL-8.6:
                  DistroVer: "RHEL-8.6"
                  Description: "Red Hat Enterprise Linux 8.6"
                  AgentName: "blobfuse-rhel8_6"
                  containerName: "test-cnt-rhel-86"
                  tags: 'fuse3'
                RHEL-9.0:
                  DistroVer: "RHEL-9.0"
                  Description: "Red Hat Enterprise Linux 9.0"
                  AgentName: "blobfuse-rhel9"
                  containerName: "test-cnt-rhel-9"
                  tags: 'fuse3'
            pool:
              name: "blobfuse-rhel-pool"
              demands:
                - ImageOverride -equals $(AgentName)

            variables:
              - group: NightlyBlobFuse
              - name: ROOT_DIR
                value: "/usr/pipeline/workv2"
              - name: WORK_DIR
                value: "/usr/pipeline/workv2/go/src/azure-storage-fuse"
              - name: skipComponentGovernanceDetection
                value: true
              - name: MOUNT_DIR
                value: "/usr/pipeline/workv2/blob_mnt"
              - name: TEMP_DIR
                value: "/usr/pipeline/workv2/temp"
              - name: BLOBFUSE2_CFG
                value: "/usr/pipeline/workv2/blobfuse2.yaml"
              - name: BLOBFUSE2_ADLS_CFG
                value: "/home/vsts/workv2/blobfuse2.adls.yaml"
              - name: GOPATH
                value: "/usr/pipeline/workv2/go"

            steps:
              - script: |
                  sudo touch /etc/yum.repos.d/centos.repo
                  sudo sh -c 'echo -e "[centos-extras]\nname=Centos extras - $basearch\nbaseurl=http://mirror.centos.org/centos/7/extras/x86_64\nenabled=1\ngpgcheck=1\ngpgkey=http://centos.org/keys/RPM-GPG-KEY-CentOS-7" > /etc/yum.repos.d/centos.repo'
                condition: eq(variables['AgentName'], 'blobfuse-rhel7_5')
                displayName: "Update OS mirrors"

              - template: 'azure-pipeline-templates/distro-tests.yml'
                parameters:
                  working_dir: $(WORK_DIR)
                  root_dir: $(ROOT_DIR)
                  temp_dir: $(TEMP_DIR)
                  mount_dir: $(MOUNT_DIR)
                  config_path: $(BLOBFUSE2_CFG)
                  container: $(ContainerName)
                  blob_account_name: $(NIGHTLY_STO_BLOB_ACC_NAME)
                  blob_account_key: $(NIGHTLY_STO_BLOB_ACC_KEY)
                  adls_account_name: $(AZTEST_ADLS_ACC_NAME)
                  adls_account_key: $(AZTEST_ADLS_KEY)
                  distro_name: $(AgentName)
                  gopath: $(GOPATH)
                  tags: $(tags) 
                  installStep:
                    script: |
                      sudo sed -i '/^failovermethod=/d' /etc/yum.repos.d/*.repo
                      sudo yum update -y
                      sudo yum groupinstall "Development Tools" -y
                      if [ $(AgentName) == "blobfuse-rhel7_5" ]; then
                        sudo yum-config-manager --save --setopt=rhui-rhel-7-server-dotnet-rhui-rpms.skip_if_unavailable=true
                        sudo yum install git fuse fuse3-libs fuse3-devel fuse3 rh-python36 -y
                      elif [ $(AgentName) == "blobfuse-rhel9" ]; then
                        sudo yum install git fuse fuse3-libs fuse3-devel fuse3 python3 -y --nobest --allowerasing
                      else
                        sudo yum install git fuse fuse3-libs fuse3-devel fuse3 python36 -y --nobest --allowerasing
                      fi
                    displayName: 'Install fuse'
                  verbose_log: ${{ parameters.verbose_log }}

          # Centos Tests
          - job: Set_5
            timeoutInMinutes: 60
            strategy:
              matrix:
                CentOS-7.9:
                  DistroVer: "CentOS-7.9"
                  Description: "CentOS 7.9"
                  AgentName: "blobfuse-centos7"
                  ContainerName: "test-cnt-cent-7"
                CentOS-8.5:
                  DistroVer: "CentOS-8.5"
                  Description: "CentOS 8.5"
                  AgentName: "blobfuse-centos8"
                  ContainerName: "test-cnt-cent-8"

            pool:
              name: "blobfuse-centos-pool"
              demands:
                - ImageOverride -equals $(AgentName)

            variables:
              - group: NightlyBlobFuse
              - name: ROOT_DIR
                value: "/usr/pipeline/workv2"
              - name: WORK_DIR
                value: "/usr/pipeline/workv2/go/src/azure-storage-fuse"
              - name: skipComponentGovernanceDetection
                value: true
              - name: MOUNT_DIR
                value: "/usr/pipeline/workv2/blob_mnt"
              - name: TEMP_DIR
                value: "/usr/pipeline/workv2/temp"
              - name: BLOBFUSE2_CFG
                value: "/usr/pipeline/workv2/blobfuse2.yaml"
              - name: BLOBFUSE2_ADLS_CFG
                value: "/home/vsts/workv2/blobfuse2.adls.yaml"
              - name: GOPATH
                value: "/usr/pipeline/workv2/go"

            steps:
              - script: |
                  sudo sed -i 's/mirrorlist/#mirrorlist/g' /etc/yum.repos.d/CentOS-*
                  sudo sed -i 's|baseurl=http://mirror.centos.org|baseurl=http://vault.centos.org|g' /etc/yum.repos.d/CentOS-*
                condition: eq(variables['AgentName'], 'blobfuse-centos8')
                displayName: "Update OS mirrors"

              - template: 'azure-pipeline-templates/distro-tests.yml'
                parameters:
                  working_dir: $(WORK_DIR)
                  root_dir: $(ROOT_DIR)
                  temp_dir: $(TEMP_DIR)
                  mount_dir: $(MOUNT_DIR)
                  config_path: $(BLOBFUSE2_CFG)
                  container: $(ContainerName)
                  blob_account_name: $(NIGHTLY_STO_BLOB_ACC_NAME)
                  blob_account_key: $(NIGHTLY_STO_BLOB_ACC_KEY)
                  adls_account_name: $(AZTEST_ADLS_ACC_NAME)
                  adls_account_key: $(AZTEST_ADLS_KEY)
                  distro_name: $(AgentName)
                  gopath: $(GOPATH)
                  installStep:
                    script: |
                      sudo yum update -y --skip-broken
                      if [ $(AgentName) == "blobfuse-centos8" ]; then
                        sudo yum install gcc gcc-c++ make git fuse fuse3 fuse3-devel python36 -y --nobest --allowerasing
                      else
                        sudo yum install gcc gcc-c++ make git fuse3 fuse3-devel python36 -y
                      fi
                    displayName: 'Install fuse'
                  verbose_log: ${{ parameters.verbose_log }}

          # Oracle Tests
          - job: Set_6
            timeoutInMinutes: 60
            strategy:
              matrix:
                Oracle-8.1:
                  DistroVer: "Oracle-8.1"
                  Description: "Oracle Linux 8.1"
                  AgentName: "blobfuse-oracle81"
                  ContainerName: "test-cnt-ora-81"

            pool:
              name: "blobfuse-oracle-pool"
              demands:
                - ImageOverride -equals $(AgentName)

            variables:
              - group: NightlyBlobFuse
              - name: ROOT_DIR
                value: "/usr/pipeline/workv2"
              - name: WORK_DIR
                value: "/usr/pipeline/workv2/go/src/azure-storage-fuse"
              - name: skipComponentGovernanceDetection
                value: true
              - name: MOUNT_DIR
                value: "/usr/pipeline/workv2/blob_mnt"
              - name: TEMP_DIR
                value: "/usr/pipeline/workv2/temp"
              - name: BLOBFUSE2_CFG
                value: "/usr/pipeline/workv2/blobfuse2.yaml"
              - name: BLOBFUSE2_ADLS_CFG
                value: "/home/vsts/workv2/blobfuse2.adls.yaml"
              - name: GOPATH
                value: "/usr/pipeline/workv2/go"

            steps:
              - template: 'azure-pipeline-templates/distro-tests.yml'
                parameters:
                  working_dir: $(WORK_DIR)
                  root_dir: $(ROOT_DIR)
                  temp_dir: $(TEMP_DIR)
                  mount_dir: $(MOUNT_DIR)
                  config_path: $(BLOBFUSE2_CFG)
                  container: $(ContainerName)
                  blob_account_name: $(NIGHTLY_STO_BLOB_ACC_NAME)
                  blob_account_key: $(NIGHTLY_STO_BLOB_ACC_KEY)
                  adls_account_name: $(AZTEST_ADLS_ACC_NAME)
                  adls_account_key: $(AZTEST_ADLS_KEY)
                  distro_name: $(AgentName)
                  gopath: $(GOPATH)
                  installStep:
                    script: |
                      sudo yum update -y
                      sudo yum install gcc gcc-c++ make git fuse fuse3 fuse3-devel python36 -y --nobest --allowerasing 
                    displayName: 'Install fuse'
                  verbose_log: ${{ parameters.verbose_log }}

          # Debian Tests
<<<<<<< HEAD
          - job: Set_8
            timeoutInMinutes: 60
            strategy:
              matrix:
                Debian-10.0:
                  DistroVer: "Debian10.0"
                  Description: "Debian 10"
                  AgentName: "blobfuse-debian10"
                  ContainerName: "test-cnt-deb-10"
                  fuselib: 'fuse libfuse-dev'
                  tags: 'fuse2'
                Debian-11.0:
                  DistroVer: "Debian11.0"
                  Description: "Debian 11"
                  AgentName: "blobfuse-debian11"
                  ContainerName: "test-cnt-deb-11"
                  fuselib: 'fuse3 libfuse3-dev'
                  tags: 'fuse3'

            pool:
              name: "blobfuse-debian-pool"
              demands:
                - ImageOverride -equals $(AgentName)

            variables:
              - group: NightlyBlobFuse
              - name: ROOT_DIR
                value: "/usr/pipeline/workv2"
              - name: WORK_DIR
                value: "/usr/pipeline/workv2/go/src/azure-storage-fuse"
              - name: skipComponentGovernanceDetection
                value: true
              - name: MOUNT_DIR
                value: "/usr/pipeline/workv2/blob_mnt"
              - name: TEMP_DIR
                value: "/usr/pipeline/workv2/temp"
              - name: BLOBFUSE2_CFG
                value: "/usr/pipeline/workv2/blobfuse2.yaml"
              - name: BLOBFUSE2_ADLS_CFG
                value: "/home/vsts/workv2/blobfuse2.adls.yaml"
              - name: GOPATH
                value: "/usr/pipeline/workv2/go"

            steps:
              - template: 'azure-pipeline-templates/distro-tests.yml'
                parameters:
                  working_dir: $(WORK_DIR)
                  root_dir: $(ROOT_DIR)
                  temp_dir: $(TEMP_DIR)
                  mount_dir: $(MOUNT_DIR)
                  config_path: $(BLOBFUSE2_CFG)
                  container: $(ContainerName)
                  blob_account_name: $(NIGHTLY_STO_BLOB_ACC_NAME)
                  blob_account_key: $(NIGHTLY_STO_BLOB_ACC_KEY)
                  adls_account_name: $(AZTEST_ADLS_ACC_NAME)
                  adls_account_key: $(AZTEST_ADLS_KEY)
                  distro_name: $(AgentName)
                  tags: $(tags)
                  fuselib: $(fuselib)
                  gopath: $(GOPATH)
                  installStep:
                    script: |
                      sudo rm /etc/apt/sources.list.d/azure.list
                      sudo apt-get update --fix-missing -y
                      sudo apt-get install $(fuselib) -y
                      sudo apt-get install build-essential git python3 -y
                    displayName: 'Install fuse'
                  verbose_log: ${{ parameters.verbose_log }}
=======
          # - job: Set_8
          #   timeoutInMinutes: 60
          #   strategy:
          #     matrix:
          #       Debian-10.0:
          #         DistroVer: "Debian10.0"
          #         Description: "Debian 10"
          #         AgentName: "blobfuse-debian10"
          #         ContainerName: "test-cnt-deb-10"
          #         fuselib: 'fuse libfuse-dev'
          #         tags: 'fuse2'
          #       Debian-11.0:
          #         DistroVer: "Debian11.0"
          #         Description: "Debian 11"
          #         AgentName: "blobfuse-debian11"
          #         ContainerName: "test-cnt-deb-11"
          #         fuselib: 'fuse3 libfuse3-dev'
          #         tags: 'fuse3'

          #   pool:
          #     name: "blobfuse-debian-pool"
          #     demands:
          #       - ImageOverride -equals $(AgentName)

          #   variables:
          #     - group: NightlyBlobFuse
          #     - name: ROOT_DIR
          #       value: "/usr/pipeline/workv2"
          #     - name: WORK_DIR
          #       value: "/usr/pipeline/workv2/go/src/azure-storage-fuse"
          #     - name: skipComponentGovernanceDetection
          #       value: true
          #     - name: MOUNT_DIR
          #       value: "/usr/pipeline/workv2/blob_mnt"
          #     - name: TEMP_DIR
          #       value: "/usr/pipeline/workv2/temp"
          #     - name: BLOBFUSE2_CFG
          #       value: "/usr/pipeline/workv2/blobfuse2.yaml"
          #     - name: BLOBFUSE2_ADLS_CFG
          #       value: "/home/vsts/workv2/blobfuse2.adls.yaml"
          #     - name: GOPATH
          #       value: "/usr/pipeline/workv2/go"

          #   steps:
          #     # Go tool installer
          #     - task: GoTool@0
          #       inputs:
          #         version: '1.20.5'
          #       displayName: "Install Go Version"

          #     - template: 'azure-pipeline-templates/distro-tests.yml'
          #       parameters:
          #         working_dir: $(WORK_DIR)
          #         root_dir: $(ROOT_DIR)
          #         temp_dir: $(TEMP_DIR)
          #         mount_dir: $(MOUNT_DIR)
          #         config_path: $(BLOBFUSE2_CFG)
          #         container: $(ContainerName)
          #         blob_account_name: $(NIGHTLY_STO_BLOB_ACC_NAME)
          #         blob_account_key: $(NIGHTLY_STO_BLOB_ACC_KEY)
          #         adls_account_name: $(AZTEST_ADLS_ACC_NAME)
          #         adls_account_key: $(AZTEST_ADLS_KEY)
          #         distro_name: $(AgentName)
          #         tags: $(tags)
          #         fuselib: $(fuselib)
          #         gopath: $(GOPATH)
          #         installStep:
          #           script: |
          #             sudo rm /etc/apt/sources.list.d/azure.list
          #             sudo apt-get update --fix-missing -y
          #             sudo apt-get install $(fuselib) -y
          #             sudo apt-get install build-essential git python3 -y
          #           displayName: 'Install fuse'
          #         verbose_log: ${{ parameters.verbose_log }}
>>>>>>> d37cee6f

          # SUSE Tests
          - job: Set_9
            timeoutInMinutes: 60
            strategy:
              matrix:
                SUSE-15:
                  DistroVer: "SUSE-15"
                  Description: "SUSE Enterprise Linux 15"
                  AgentName: "blobfuse-suse15"
                  ContainerName: "test-cnt-suse-15"

            pool:
              name: "blobfuse-suse-pool"
              demands:
                - ImageOverride -equals $(AgentName)

            variables:
              - group: NightlyBlobFuse
              - name: ROOT_DIR
                value: "/usr/pipeline/workv2"
              - name: WORK_DIR
                value: "/usr/pipeline/workv2/go/src/azure-storage-fuse"
              - name: skipComponentGovernanceDetection
                value: true
              - name: MOUNT_DIR
                value: "/usr/pipeline/workv2/blob_mnt"
              - name: TEMP_DIR
                value: "/usr/pipeline/workv2/temp"
              - name: BLOBFUSE2_CFG
                value: "/usr/pipeline/workv2/blobfuse2.yaml"
              - name: BLOBFUSE2_ADLS_CFG
                value: "/home/vsts/workv2/blobfuse2.adls.yaml"
              - name: GOPATH
                value: "/usr/pipeline/workv2/go"

            steps:
              - template: 'azure-pipeline-templates/distro-tests.yml'
                parameters:
                  working_dir: $(WORK_DIR)
                  root_dir: $(ROOT_DIR)
                  temp_dir: $(TEMP_DIR)
                  mount_dir: $(MOUNT_DIR)
                  config_path: $(BLOBFUSE2_CFG)
                  container: $(ContainerName)
                  blob_account_name: $(NIGHTLY_STO_BLOB_ACC_NAME)
                  blob_account_key: $(NIGHTLY_STO_BLOB_ACC_KEY)
                  adls_account_name: $(AZTEST_ADLS_ACC_NAME)
                  adls_account_key: $(AZTEST_ADLS_KEY)
                  distro_name: $(AgentName)
                  gopath: $(GOPATH)
                  installStep:
                    script: |
                      sudo zypper -n install git golang make cmake gcc gcc-c++ glibc-devel fuse
                      wget https://rpmfind.net/linux/opensuse/distribution/leap/15.4/repo/oss/x86_64/fuse3-3.10.5-150400.1.7.x86_64.rpm
                      sudo zypper -n --no-gpg-checks install fuse3-3.10.5-150400.1.7.x86_64.rpm
                      fusermount3 --v
                      wget https://rpmfind.net/linux/opensuse/distribution/leap/15.4/repo/oss/x86_64/fuse3-devel-3.10.5-150400.1.7.x86_64.rpm
                      sudo zypper -n --no-gpg-checks install fuse3-devel-3.10.5-150400.1.7.x86_64.rpm 
                    displayName: 'Install fuse'
                  verbose_log: ${{ parameters.verbose_log }}

          # Mariner Tests
          - job: Set_10
            timeoutInMinutes: 60
            strategy:
              matrix:
                Mariner:
                  DistroVer: "Mariner"
                  Description: "CBL-Mariner Linux"
                  AgentName: "blobfuse-mariner"
                  ContainerName: "test-cnt-mari-1"
                  fuselib: 'libfuse-dev'
                  tags: 'fuse2'
                Mariner2:
                  DistroVer: "Mariner2"
                  Description: "CBL-Mariner2 Linux"
                  AgentName: "blobfuse-mariner2"
                  ContainerName: "test-cnt-mari-2"
                  fuselib: 'libfuse3-dev'
                  tags: 'fuse3'
            pool:
              name: "blobfuse-mariner-pool"
              demands:
                - ImageOverride -equals $(AgentName)

            variables:
              - group: NightlyBlobFuse
              - name: ROOT_DIR
                value: "/usr/pipeline/workv2"
              - name: WORK_DIR
                value: "/usr/pipeline/workv2/go/src/azure-storage-fuse"
              - name: skipComponentGovernanceDetection
                value: true
              - name: MOUNT_DIR
                value: "/usr/pipeline/workv2/blob_mnt"
              - name: TEMP_DIR
                value: "/usr/pipeline/workv2/temp"
              - name: BLOBFUSE2_CFG
                value: "/usr/pipeline/workv2/blobfuse2.yaml"
              - name: BLOBFUSE2_ADLS_CFG
                value: "/home/vsts/workv2/blobfuse2.adls.yaml"
              - name: GOPATH
                value: "/usr/pipeline/workv2/go"

            steps:
              - template: 'azure-pipeline-templates/distro-tests.yml'
                parameters:
                  working_dir: $(WORK_DIR)
                  root_dir: $(ROOT_DIR)
                  temp_dir: $(TEMP_DIR)
                  mount_dir: $(MOUNT_DIR)
                  config_path: $(BLOBFUSE2_CFG)
                  container: $(ContainerName)
                  blob_account_name: $(NIGHTLY_STO_BLOB_ACC_NAME)
                  blob_account_key: $(NIGHTLY_STO_BLOB_ACC_KEY)
                  adls_account_name: $(AZTEST_ADLS_ACC_NAME)
                  adls_account_key: $(AZTEST_ADLS_KEY)
                  distro_name: $(AgentName)
                  tags: $(tags)
                  fuselib: $(fuselib)
                  gopath: $(GOPATH)
                  installStep:
                    script: |
                      if [ $(AgentName) == "blobfuse-mariner" ]; then
                        sudo tdnf install gcc build-essential git fuse fuse-devel python36 -y
                      else 
                        sudo tdnf install gcc build-essential git fuse3 fuse3-devel python3 -y
                      fi
                    displayName: 'Install fuse'
                  verbose_log: ${{ parameters.verbose_log }}

        - ${{ if eq(parameters.msi_test, true) }}:
          # -----------------------------------------------------------
          # Ubuntu-20.04 MSI tests
          - job: Set_11
            timeoutInMinutes: 60
            strategy:
              matrix:
                Ubuntu-20-MSI:
                  DistroVer: "Ubn20_MSI"
                  AgentName: "blobfuse-ubuntu20"
                  Description: "Ubuntu 20 MSI Test"

            pool:
              name: "blobfuse-ubuntu-pool"
              demands:
                - ImageOverride -equals $(AgentName)

            variables:
              - group: NightlyBlobFuse
              - name: ROOT_DIR
                value: "/home/vsts/workv2/"
              - name: WORK_DIR
                value: "/home/vsts/workv2/go/src/azure-storage-fuse"
              - name: skipComponentGovernanceDetection
                value: true
              - name: MOUNT_DIR
                value: "/home/vsts/workv2/blob_mnt"
              - name: TEMP_DIR
                value: "/home/vsts/workv2/blobfuse2tmp"
              - name: BLOBFUSE2_CFG
                value: "/home/vsts/workv2//myblobv2.msi.yaml"
              - name: BLOBFUSE2_CFG_ADLS
                value: "/home/vsts/workv2/myblobv2.msi.adls.yaml"
              - name: GOPATH
                value: "/home/vsts/workv2/go"
              - name: containerName
                value: "test-cnt-ubn-20-msi"

            steps:
              - checkout: none

              # Print the agent info 
              - script: |
                  echo $(Description)
                  hostnamectl
                displayName: 'Print Agent Info'
              
              # Install libfuse
              - script: |
                  sudo apt-get install make cmake gcc g++ libfuse3-dev fuse3 -y -o Dpkg::Options::="--force-confnew"
                  sudo apt-get update --fix-missing -o Dpkg::Options::="--force-confnew"
                displayName: 'Install Fuse'

              # Prestart cleanup
              - script: |
                  sudo fusermount3 -u $(MOUNT_DIR)
                  sudo kill -9 `pidof blobfuse2`
                  sudo rm -rf $(ROOT_DIR)
                displayName: 'PreBuild Cleanup'

              # Create directory structure
              - script: |
                  sudo rm -rf $(ROOT_DIR)
                  sudo mkdir -p $(ROOT_DIR)
                  sudo chown -R `whoami` $(ROOT_DIR)
                  chmod 777 $(ROOT_DIR)
                  mkdir -p $(ROOT_DIR)/go/src
                displayName: 'Create Directory Structure'

              # Checkout the code  
              - script: |
                  git clone https://github.com/Azure/azure-storage-fuse
                displayName: 'Checkout Code'
                workingDirectory: $(ROOT_DIR)/go/src

              # Pull the branch
              - script: |
                  git checkout `echo $(Build.SourceBranch) | cut -d "/" -f 1,2 --complement`
                displayName: 'Checkout Branch'
                workingDirectory: $(WORK_DIR)

              # Build the code
              - template: 'azure-pipeline-templates/build.yml'
                parameters:
                  working_directory: $(WORK_DIR)
                  root_dir: $(ROOT_DIR)
                  mount_dir: $(MOUNT_DIR)
                  temp_dir: $(TEMP_DIR)
                  gopath: $(GOPATH)
                  container: $(containerName)
                  skip_msi: "false"
              
              # BlockBlob MSI Test
              - script: |
                  cd $(WORK_DIR)
                  $(WORK_DIR)/blobfuse2 gen-test-config --config-file=azure_msi.yaml --container-name=$(containerName) --temp-path=$(TEMP_DIR) --output-file=$(BLOBFUSE2_CFG)
                displayName: "Create MSI Config File"
                env:
                  NIGHTLY_STO_BLOB_ACC_NAME: $(AZTEST_BLOCK_ACC_NAME) 
                  NIGHTLY_MSI_APP_ID: $(AZTEST_APP_ID)
                  ACCOUNT_TYPE: 'block'
                  ACCOUNT_ENDPOINT: 'https://$(AZTEST_BLOCK_ACC_NAME).blob.core.windows.net'
                  VERBOSE_LOG: ${{ parameters.verbose_log }}
                continueOnError: false

              - script:
                  cat $(BLOBFUSE2_CFG)
                displayName: "Print config file"

              # Mount the cntainer and run basic tests
              - template: 'azure-pipeline-templates/verify-auth.yml'
                parameters:
                  working_dir: $(WORK_DIR)
                  mount_dir: $(MOUNT_DIR)
                  temp_dir: $(TEMP_DIR)
                  idstring: 'BlockBlob MSI'
                  distro_name: $(AgentName)
                  mountStep:
                    script: |
                      $(WORK_DIR)/blobfuse2 mount $(MOUNT_DIR) --config-file=$(BLOBFUSE2_CFG)
                    displayName: 'AuthVerify MSI: Mount Container'
                    continueOnError: false

              # ADLS MSI Test
              - script: |
                  cd $(WORK_DIR)
                  $(WORK_DIR)/blobfuse2 gen-test-config --config-file=azure_msi.yaml --container-name=$(containerName) --temp-path=$(TEMP_DIR) --output-file=$(BLOBFUSE2_CFG)
                displayName: "Create MSI Config File"
                env:
                  NIGHTLY_STO_BLOB_ACC_NAME: $(AZTEST_ADLS_ACC_NAME) 
                  NIGHTLY_MSI_APP_ID: $(AZTEST_APP_ID)
                  ACCOUNT_TYPE: 'adls'
                  ACCOUNT_ENDPOINT: 'https://$(AZTEST_ADLS_ACC_NAME).dfs.core.windows.net'
                  VERBOSE_LOG: ${{ parameters.verbose_log }}
                continueOnError: false

              - script:
                  cat $(BLOBFUSE2_CFG)
                displayName: "Print config file"

              # Mount the cntainer and run basic tests
              - template: 'azure-pipeline-templates/verify-auth.yml'
                parameters:
                  working_dir: $(WORK_DIR)
                  mount_dir: $(MOUNT_DIR)
                  temp_dir: $(TEMP_DIR)
                  idstring: 'ADLS MSI'
                  distro_name: $(AgentName)
                  mountStep:
                    script: |
                      $(WORK_DIR)/blobfuse2 mount $(MOUNT_DIR) --config-file=$(BLOBFUSE2_CFG)
                    displayName: 'AuthVerify MSI: Mount Container'
                    continueOnError: false

              # Cleanup
              - template: 'azure-pipeline-templates/cleanup.yml'
                parameters:
                  working_dir: $(WORK_DIR)
                  mount_dir: $(MOUNT_DIR)
                  temp_dir: $(TEMP_DIR)

  - ${{ if eq(parameters.data_validation, true) }}:
    - stage: DataValidationBlob
      jobs:
        # Ubuntu Tests
        - job: Set_1
          timeoutInMinutes: 300
          strategy:
            matrix:
              Ubuntu-20:
                imageName: 'ubuntu-20.04'
                containerName: 'test-cnt-ubn-20'
                fuselib: 'libfuse-dev'
                tags: 'fuse2'
              Ubuntu-22:
                imageName: 'ubuntu-22.04'
                containerName: 'test-cnt-ubn-22'
                fuselib: 'libfuse3-dev'
                tags: 'fuse3'
          pool:
            vmImage: $(imageName)

          variables:
            - group: NightlyBlobFuse
            - name: ROOT_DIR
              value: "/usr/pipeline/workv2"
            - name: WORK_DIR
              value: "/usr/pipeline/workv2/go/src/azure-storage-fuse"
            - name: skipComponentGovernanceDetection
              value: true
            - name: MOUNT_DIR
              value: "/usr/pipeline/workv2/blob_mnt"
            - name: TEMP_DIR
              value: "/usr/pipeline/workv2/temp"
            - name: BLOBFUSE2_CFG
              value: "/usr/pipeline/workv2/blobfuse2.yaml"
            - name: GOPATH
              value: "/usr/pipeline/workv2/go"

          steps:
            - checkout: none

            - template: 'azure-pipeline-templates/setup.yml'
              parameters:
                tags: $(tags)
                installStep:
                  script: |
                    sudo apt-get update --fix-missing
                    sudo apt-get install $(fuselib) -y
                  displayName: 'Install fuse'

            - template: 'azure-pipeline-templates/e2e-tests-spcl.yml'
              parameters:
                conf_template: azure_key.yaml
                config_file: $(BLOBFUSE2_CFG)
                container: $(containerName)
                idstring: Block_Blob
                adls: false
                account_name: $(NIGHTLY_STO_BLOB_ACC_NAME)
                account_key: $(NIGHTLY_STO_BLOB_ACC_KEY)
                account_type: block
                account_endpoint: https://$(NIGHTLY_STO_BLOB_ACC_NAME).blob.core.windows.net
                distro_name: $(imageName)
                quick_test: false
                verbose_log: ${{ parameters.verbose_log }}
                clone: true
                stream_direct_test: false
                # TODO: These can be removed one day and replace all instances of ${{ parameters.temp_dir }} with $(TEMP_DIR) since it is a global variable
                temp_dir: $(TEMP_DIR)
                mount_dir: $(MOUNT_DIR)

  - ${{ if eq(parameters.data_validation, true) }}:
    - stage: DataValidationADLS
      jobs:
        # Ubuntu Tests
        - job: Set_1
          timeoutInMinutes: 300
          strategy:
            matrix:
              Ubuntu-20:
                imageName: 'ubuntu-20.04'
                containerName: 'test-cnt-ubn-20'
                fuselib: 'libfuse-dev'
                tags: 'fuse2'
              Ubuntu-22:
                imageName: 'ubuntu-22.04'
                containerName: 'test-cnt-ubn-22'
                fuselib: 'libfuse3-dev'
                tags: 'fuse3'
          pool:
            vmImage: $(imageName)

          variables:
            - group: NightlyBlobFuse
            - name: ROOT_DIR
              value: "/usr/pipeline/workv2"
            - name: WORK_DIR
              value: "/usr/pipeline/workv2/go/src/azure-storage-fuse"
            - name: skipComponentGovernanceDetection
              value: true
            - name: MOUNT_DIR
              value: "/usr/pipeline/workv2/blob_mnt"
            - name: TEMP_DIR
              value: "/usr/pipeline/workv2/temp"
            - name: BLOBFUSE2_CFG
              value: "/usr/pipeline/workv2/blobfuse2.yaml"
            - name: GOPATH
              value: "/usr/pipeline/workv2/go"

          steps:
            - checkout: none

            - template: 'azure-pipeline-templates/setup.yml'
              parameters:
                tags: $(tags)
                installStep:
                  script: |
                    sudo apt-get update --fix-missing
                    sudo apt-get install $(fuselib) -y
                  displayName: 'Install fuse'

            - template: 'azure-pipeline-templates/e2e-tests-spcl.yml'
              parameters:
                conf_template: azure_key.yaml
                config_file: $(BLOBFUSE2_CFG)
                container: $(containerName)
                idstring: ADLS
                adls: true
                account_name: $(AZTEST_ADLS_ACC_NAME)
                account_key: $(AZTEST_ADLS_KEY)
                account_type: adls
                account_endpoint: https://$(AZTEST_ADLS_ACC_NAME).dfs.core.windows.net
                distro_name: $(imageName)
                quick_test: false
                verbose_log: ${{ parameters.verbose_log }}
                clone: true
                stream_direct_test: false
                # TODO: These can be removed one day and replace all instances of ${{ parameters.temp_dir }} with $(TEMP_DIR) since it is a global variable
                temp_dir: $(TEMP_DIR)
                mount_dir: $(MOUNT_DIR)

  - ${{ if eq(parameters.data_validation, true) }}:
    - stage: DataValidationStreamFileHandle
      jobs:
        # Ubuntu Tests
        - job: Set_1
          timeoutInMinutes: 300
          strategy:
            matrix:
              Ubuntu-20:
                imageName: 'ubuntu-20.04'
                containerName: 'test-cnt-ubn-20'
                fuselib: 'libfuse-dev'
                tags: 'fuse2'
              Ubuntu-22:
                imageName: 'ubuntu-22.04'
                containerName: 'test-cnt-ubn-22'
                fuselib: 'libfuse3-dev'
                tags: 'fuse3'
          pool:
            vmImage: $(imageName)

          variables:
            - group: NightlyBlobFuse
            - name: ROOT_DIR
              value: "/usr/pipeline/workv2"
            - name: WORK_DIR
              value: "/usr/pipeline/workv2/go/src/azure-storage-fuse"
            - name: skipComponentGovernanceDetection
              value: true
            - name: MOUNT_DIR
              value: "/usr/pipeline/workv2/blob_mnt"
            - name: TEMP_DIR
              value: "/usr/pipeline/workv2/temp"
            - name: BLOBFUSE2_CFG
              value: "/usr/pipeline/workv2/blobfuse2.yaml"
            - name: GOPATH
              value: "/usr/pipeline/workv2/go"

          steps:
            - checkout: none

            - template: 'azure-pipeline-templates/setup.yml'
              parameters:
                tags: $(tags)
                installStep:
                  script: |
                    sudo apt-get update --fix-missing
                    sudo apt-get install $(fuselib) -y
                  displayName: 'Install fuse'

            - template: 'azure-pipeline-templates/e2e-tests-spcl.yml'
              parameters:
                conf_template: azure_stream.yaml
                config_file: $(BLOBFUSE2_CFG)
                container: $(containerName)
                idstring: Stream_File_Handle
                adls: false
                account_name: $(NIGHTLY_STO_BLOB_ACC_NAME)
                account_key: $(NIGHTLY_STO_BLOB_ACC_KEY)
                account_type: block
                account_endpoint: https://$(NIGHTLY_STO_BLOB_ACC_NAME).blob.core.windows.net
                distro_name: $(imageName)
                quick_test: false
                verbose_log: ${{ parameters.verbose_log }}
                clone: false
                stream_direct_test: false
                # TODO: These can be removed one day and replace all instances of ${{ parameters.temp_dir }} with $(TEMP_DIR) since it is a global variable
                temp_dir: $(TEMP_DIR)
                mount_dir: $(MOUNT_DIR)

  - ${{ if eq(parameters.data_validation, true) }}:
    - stage: DataValidationStreamFileHandleDirect
      jobs:
        # Ubuntu Tests
        - job: Set_1
          timeoutInMinutes: 300
          strategy:
            matrix:
              Ubuntu-20:
                imageName: 'ubuntu-20.04'
                containerName: 'test-cnt-ubn-20'
                fuselib: 'libfuse-dev'
                tags: 'fuse2'
              Ubuntu-22:
                imageName: 'ubuntu-22.04'
                containerName: 'test-cnt-ubn-22'
                fuselib: 'libfuse3-dev'
                tags: 'fuse3'
          pool:
            vmImage: $(imageName)

          variables:
            - group: NightlyBlobFuse
            - name: ROOT_DIR
              value: "/usr/pipeline/workv2"
            - name: WORK_DIR
              value: "/usr/pipeline/workv2/go/src/azure-storage-fuse"
            - name: skipComponentGovernanceDetection
              value: true
            - name: MOUNT_DIR
              value: "/usr/pipeline/workv2/blob_mnt"
            - name: TEMP_DIR
              value: "/usr/pipeline/workv2/temp"
            - name: BLOBFUSE2_CFG
              value: "/usr/pipeline/workv2/blobfuse2.yaml"
            - name: GOPATH
              value: "/usr/pipeline/workv2/go"

          steps:
            - checkout: none

            - template: 'azure-pipeline-templates/setup.yml'
              parameters:
                tags: $(tags)
                installStep:
                  script: |
                    sudo apt-get update --fix-missing
                    sudo apt-get install $(fuselib) -y
                  displayName: 'Install fuse'

            - template: 'azure-pipeline-templates/e2e-tests-spcl.yml'
              parameters:
                conf_template: azure_stream_direct.yaml
                config_file: $(BLOBFUSE2_CFG)
                container: $(containerName)
                idstring: Stream_File_Handle_Direct
                adls: false
                account_name: $(NIGHTLY_STO_BLOB_ACC_NAME)
                account_key: $(NIGHTLY_STO_BLOB_ACC_KEY)
                account_type: block
                account_endpoint: https://$(NIGHTLY_STO_BLOB_ACC_NAME).blob.core.windows.net
                distro_name: $(imageName)
                quick_test: false
                verbose_log: ${{ parameters.verbose_log }}
                clone: false
                stream_direct_test: true
                # TODO: These can be removed one day and replace all instances of ${{ parameters.temp_dir }} with $(TEMP_DIR) since it is a global variable
                temp_dir: $(TEMP_DIR)
                mount_dir: $(MOUNT_DIR)

  - ${{ if eq(parameters.data_validation, true) }}:
    - stage: DataValidationStreamFileName
      jobs:
        # Ubuntu Tests
        - job: Set_1
          timeoutInMinutes: 300
          strategy:
            matrix:
              Ubuntu-20:
                imageName: 'ubuntu-20.04'
                containerName: 'test-cnt-ubn-20'
                fuselib: 'libfuse-dev'
                tags: 'fuse2'
              Ubuntu-22:
                imageName: 'ubuntu-22.04'
                containerName: 'test-cnt-ubn-22'
                fuselib: 'libfuse3-dev'
                tags: 'fuse3'
          pool:
            vmImage: $(imageName)

          variables:
            - group: NightlyBlobFuse
            - name: ROOT_DIR
              value: "/usr/pipeline/workv2"
            - name: WORK_DIR
              value: "/usr/pipeline/workv2/go/src/azure-storage-fuse"
            - name: skipComponentGovernanceDetection
              value: true
            - name: MOUNT_DIR
              value: "/usr/pipeline/workv2/blob_mnt"
            - name: TEMP_DIR
              value: "/usr/pipeline/workv2/temp"
            - name: BLOBFUSE2_CFG
              value: "/usr/pipeline/workv2/blobfuse2.yaml"
            - name: GOPATH
              value: "/usr/pipeline/workv2/go"

          steps:
            - checkout: none

            - template: 'azure-pipeline-templates/setup.yml'
              parameters:
                tags: $(tags)
                installStep:
                  script: |
                    sudo apt-get update --fix-missing
                    sudo apt-get install $(fuselib) -y
                  displayName: 'Install fuse'

            - template: 'azure-pipeline-templates/e2e-tests-spcl.yml'
              parameters:
                conf_template: azure_stream_filename.yaml
                config_file: $(BLOBFUSE2_CFG)
                container: $(containerName)
                idstring: Stream_File_Name
                adls: false
                account_name: $(NIGHTLY_STO_BLOB_ACC_NAME)
                account_key: $(NIGHTLY_STO_BLOB_ACC_KEY)
                account_type: block
                account_endpoint: https://$(NIGHTLY_STO_BLOB_ACC_NAME).blob.core.windows.net
                distro_name: $(imageName)
                quick_test: false
                verbose_log: ${{ parameters.verbose_log }}
                clone: false
                stream_direct_test: false
                # TODO: These can be removed one day and replace all instances of ${{ parameters.temp_dir }} with $(TEMP_DIR) since it is a global variable
                temp_dir: $(TEMP_DIR)
                mount_dir: $(MOUNT_DIR)

  - ${{ if eq(parameters.data_validation, true) }}:
    - stage: DataValidationStreamFileNameDirect
      jobs:
        # Ubuntu Tests
        - job: Set_1
          timeoutInMinutes: 300
          strategy:
            matrix:
              Ubuntu-20:
                imageName: 'ubuntu-20.04'
                containerName: 'test-cnt-ubn-20'
                fuselib: 'libfuse-dev'
                tags: 'fuse2'
              Ubuntu-22:
                imageName: 'ubuntu-22.04'
                containerName: 'test-cnt-ubn-22'
                fuselib: 'libfuse3-dev'
                tags: 'fuse3'
          pool:
            vmImage: $(imageName)

          variables:
            - group: NightlyBlobFuse
            - name: ROOT_DIR
              value: "/usr/pipeline/workv2"
            - name: WORK_DIR
              value: "/usr/pipeline/workv2/go/src/azure-storage-fuse"
            - name: skipComponentGovernanceDetection
              value: true
            - name: MOUNT_DIR
              value: "/usr/pipeline/workv2/blob_mnt"
            - name: TEMP_DIR
              value: "/usr/pipeline/workv2/temp"
            - name: BLOBFUSE2_CFG
              value: "/usr/pipeline/workv2/blobfuse2.yaml"
            - name: GOPATH
              value: "/usr/pipeline/workv2/go"

          steps:
            - checkout: none

            - template: 'azure-pipeline-templates/setup.yml'
              parameters:
                tags: $(tags)
                installStep:
                  script: |
                    sudo apt-get update --fix-missing
                    sudo apt-get install $(fuselib) -y
                  displayName: 'Install fuse'

            - template: 'azure-pipeline-templates/e2e-tests-spcl.yml'
              parameters:
                conf_template: azure_stream_filename_direct.yaml
                config_file: $(BLOBFUSE2_CFG)
                container: $(containerName)
                idstring: Stream_File_Name_Direct
                adls: false
                account_name: $(NIGHTLY_STO_BLOB_ACC_NAME)
                account_key: $(NIGHTLY_STO_BLOB_ACC_KEY)
                account_type: block
                account_endpoint: https://$(NIGHTLY_STO_BLOB_ACC_NAME).blob.core.windows.net
                distro_name: $(imageName)
                quick_test: false
                verbose_log: ${{ parameters.verbose_log }}
                clone: false
                stream_direct_test: true
                # TODO: These can be removed one day and replace all instances of ${{ parameters.temp_dir }} with $(TEMP_DIR) since it is a global variable
                temp_dir: $(TEMP_DIR)
                mount_dir: $(MOUNT_DIR)

  - ${{ if eq(parameters.healthmon_test, true) }}:
    - stage: Healthmon
      jobs:
        - job: Set_1
          timeoutInMinutes: 300
          strategy:
            matrix:
              Ubuntu-22:
                imageName: 'ubuntu-22.04'
                containerName: 'test-cnt-ubn-22'
                adlsSas: $(AZTEST_ADLS_CONT_SAS_UBN_22)
                fuselib: 'libfuse3-dev'
                tags: 'fuse3'
          pool:
            vmImage: $(imageName)

          variables:
            - group: NightlyBlobFuse
            - name: MOUNT_DIR
              value: '$(Pipeline.Workspace)/blob_mnt'
            - name: TEMP_DIR
              value: '$(Pipeline.Workspace)/blobfuse2_tmp'
            - name: BLOBFUSE2_CFG
              value: '$(Pipeline.Workspace)/blobfuse2.yaml'
            - name: GOPATH
              value: '$(Pipeline.Workspace)/go'
            - name: ROOT_DIR
              value: '$(System.DefaultWorkingDirectory)' 
            - name: WORK_DIR
              value: '$(System.DefaultWorkingDirectory)/azure-storage-fuse'

          steps:
            - checkout: none

            - script: |
                sudo apt-get update --fix-missing -o Dpkg::Options::="--force-confnew"
                sudo apt-get install make cmake gcc g++ parallel $(fuselib) -y -o Dpkg::Options::="--force-confnew"
              displayName: 'Install libfuse'

            # Clone the repo
            - script: |
                git clone https://github.com/Azure/azure-storage-fuse
              displayName: 'Checkout Code'
              workingDirectory: $(ROOT_DIR)

            # Checkout the branch
            - script: |
                git checkout `echo $(Build.SourceBranch) | cut -d "/" -f 1,2 --complement`
              displayName: 'Checkout Branch'
              workingDirectory: $(WORK_DIR)

            # Create directory structure
            - script: |
                sudo mkdir -p $(ROOT_DIR)
                sudo chown -R `whoami` $(ROOT_DIR)
                chmod 777 $(ROOT_DIR)
              displayName: 'Create Directory Structure'

            # -------------------------------------------------------
             # Alternative custom script for Self-Hosted agents to install Go-lang
            - task: ShellScript@2
              inputs:
                scriptPath: "$(WORK_DIR)/go_installer.sh"
                args: "$(ROOT_DIR)/"
              displayName: "GoTool Custom Setup"

            # Downloading Go dependency packages
            - task: Go@0
              inputs:
                command: 'get'
                arguments: '-d'
                workingDirectory: $(WORK_DIR)
              displayName: "Go Get"

            # Building our package
            - task: Go@0
              inputs:
                command: 'build'
                arguments: "-o blobfuse2"
                workingDirectory: $(WORK_DIR)
              displayName: "Go Build Blobfuse2"

            # Building our package
            - task: Go@0
              inputs:
                command: 'build'
                arguments: "-o bfusemon ./tools/health-monitor/"
                workingDirectory: $(WORK_DIR)
              displayName: "Go Build bfusemon"

            - script: |
                cd $(WORK_DIR)
                $(WORK_DIR)/blobfuse2 gen-test-config --config-file=azure_key_hmon.yaml --container-name=$(containerName) --temp-path=$(TEMP_DIR) --output-file=$(BLOBFUSE2_CFG)
              displayName: Create Key Config File
              env:
                ACCOUNT_TYPE: 'block'
                NIGHTLY_STO_ACC_NAME: $(NIGHTLY_STO_BLOB_ACC_NAME)
                NIGHTLY_STO_ACC_KEY: $(NIGHTLY_STO_BLOB_ACC_KEY)
                ACCOUNT_ENDPOINT: 'https://$(NIGHTLY_STO_BLOB_ACC_NAME).blob.core.windows.net'
                VERBOSE_LOG: false
                USE_HTTP: false
                HMON_OUTPUT: $(WORK_DIR)
              continueOnError: false

            - script: cat $(BLOBFUSE2_CFG)
              displayName: Print config file

            - script:
                mkdir -p $(MOUNT_DIR)
                mkdir -p $(TEMP_DIR)
              displayName: "Create directory structure"

            - template: 'azure-pipeline-templates/mount.yml'
              parameters:
                working_dir: $(WORK_DIR)
                mount_dir: $(MOUNT_DIR)
                temp_dir: $(TEMP_DIR)
                prefix: "Mount"
                mountStep:
                  script: |
                    sudo ln -s `pwd`/bfusemon /usr/local/bin/bfusemon
                    ls -l /usr/local/bin/bfusemon*
                    $(WORK_DIR)/blobfuse2 mount $(MOUNT_DIR) --config-file=$(BLOBFUSE2_CFG)
                  displayName: 'Mount Blobfuse2'
                  workingDirectory: $(WORK_DIR)
                  timeoutInMinutes: 3
                  continueOnError: false

            - script: |
                sudo ps -aux | grep bfusemon
              displayName: 'Print bfusemon Process info'
              env:
                mount_dir: $(MOUNT_DIR)

            - script: |
                touch $(MOUNT_DIR)/h1.txt
                echo "123456" > $(MOUNT_DIR)/h2.txt
                cp *.md $(MOUNT_DIR)/
                mkdir $(MOUNT_DIR)/A
                mv $(MOUNT_DIR)/h1.txt $(MOUNT_DIR)/h5.txt
                mv $(MOUNT_DIR)/h*.* $(MOUNT_DIR)/A
                rm -rf $(MOUNT_DIR)/*.md
                rm -rf $(MOUNT_DIR)/A
              displayName: "Test for health monitor"
              workingDirectory: $(WORK_DIR)

            - script: |
                sleep 20s
                cat $(WORK_DIR)/monitor_*.json
              displayName: "Print bfusemon output"
              workingDirectory: $(WORK_DIR)

            - template: 'azure-pipeline-templates/cleanup.yml'
              parameters:
                working_dir: $(WORK_DIR)
                mount_dir: $(MOUNT_DIR)
                temp_dir: $(TEMP_DIR)<|MERGE_RESOLUTION|>--- conflicted
+++ resolved
@@ -909,76 +909,6 @@
                   verbose_log: ${{ parameters.verbose_log }}
 
           # Debian Tests
-<<<<<<< HEAD
-          - job: Set_8
-            timeoutInMinutes: 60
-            strategy:
-              matrix:
-                Debian-10.0:
-                  DistroVer: "Debian10.0"
-                  Description: "Debian 10"
-                  AgentName: "blobfuse-debian10"
-                  ContainerName: "test-cnt-deb-10"
-                  fuselib: 'fuse libfuse-dev'
-                  tags: 'fuse2'
-                Debian-11.0:
-                  DistroVer: "Debian11.0"
-                  Description: "Debian 11"
-                  AgentName: "blobfuse-debian11"
-                  ContainerName: "test-cnt-deb-11"
-                  fuselib: 'fuse3 libfuse3-dev'
-                  tags: 'fuse3'
-
-            pool:
-              name: "blobfuse-debian-pool"
-              demands:
-                - ImageOverride -equals $(AgentName)
-
-            variables:
-              - group: NightlyBlobFuse
-              - name: ROOT_DIR
-                value: "/usr/pipeline/workv2"
-              - name: WORK_DIR
-                value: "/usr/pipeline/workv2/go/src/azure-storage-fuse"
-              - name: skipComponentGovernanceDetection
-                value: true
-              - name: MOUNT_DIR
-                value: "/usr/pipeline/workv2/blob_mnt"
-              - name: TEMP_DIR
-                value: "/usr/pipeline/workv2/temp"
-              - name: BLOBFUSE2_CFG
-                value: "/usr/pipeline/workv2/blobfuse2.yaml"
-              - name: BLOBFUSE2_ADLS_CFG
-                value: "/home/vsts/workv2/blobfuse2.adls.yaml"
-              - name: GOPATH
-                value: "/usr/pipeline/workv2/go"
-
-            steps:
-              - template: 'azure-pipeline-templates/distro-tests.yml'
-                parameters:
-                  working_dir: $(WORK_DIR)
-                  root_dir: $(ROOT_DIR)
-                  temp_dir: $(TEMP_DIR)
-                  mount_dir: $(MOUNT_DIR)
-                  config_path: $(BLOBFUSE2_CFG)
-                  container: $(ContainerName)
-                  blob_account_name: $(NIGHTLY_STO_BLOB_ACC_NAME)
-                  blob_account_key: $(NIGHTLY_STO_BLOB_ACC_KEY)
-                  adls_account_name: $(AZTEST_ADLS_ACC_NAME)
-                  adls_account_key: $(AZTEST_ADLS_KEY)
-                  distro_name: $(AgentName)
-                  tags: $(tags)
-                  fuselib: $(fuselib)
-                  gopath: $(GOPATH)
-                  installStep:
-                    script: |
-                      sudo rm /etc/apt/sources.list.d/azure.list
-                      sudo apt-get update --fix-missing -y
-                      sudo apt-get install $(fuselib) -y
-                      sudo apt-get install build-essential git python3 -y
-                    displayName: 'Install fuse'
-                  verbose_log: ${{ parameters.verbose_log }}
-=======
           # - job: Set_8
           #   timeoutInMinutes: 60
           #   strategy:
@@ -1053,7 +983,6 @@
           #             sudo apt-get install build-essential git python3 -y
           #           displayName: 'Install fuse'
           #         verbose_log: ${{ parameters.verbose_log }}
->>>>>>> d37cee6f
 
           # SUSE Tests
           - job: Set_9
