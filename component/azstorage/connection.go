/*
    _____           _____   _____   ____          ______  _____  ------
   |     |  |      |     | |     | |     |     | |       |            |
   |     |  |      |     | |     | |     |     | |       |            |
   | --- |  |      |     | |-----| |---- |     | |-----| |-----  ------
   |     |  |      |     | |     | |     |     |       | |       |
   | ____|  |_____ | ____| | ____| |     |_____|  _____| |_____  |_____


   Licensed under the MIT License <http://opensource.org/licenses/MIT>.

   Copyright © 2020-2022 Microsoft Corporation. All rights reserved.
   Author : <blobfusedev@microsoft.com>

   Permission is hereby granted, free of charge, to any person obtaining a copy
   of this software and associated documentation files (the "Software"), to deal
   in the Software without restriction, including without limitation the rights
   to use, copy, modify, merge, publish, distribute, sublicense, and/or sell
   copies of the Software, and to permit persons to whom the Software is
   furnished to do so, subject to the following conditions:

   The above copyright notice and this permission notice shall be included in all
   copies or substantial portions of the Software.

   THE SOFTWARE IS PROVIDED "AS IS", WITHOUT WARRANTY OF ANY KIND, EXPRESS OR
   IMPLIED, INCLUDING BUT NOT LIMITED TO THE WARRANTIES OF MERCHANTABILITY,
   FITNESS FOR A PARTICULAR PURPOSE AND NONINFRINGEMENT. IN NO EVENT SHALL THE
   AUTHORS OR COPYRIGHT HOLDERS BE LIABLE FOR ANY CLAIM, DAMAGES OR OTHER
   LIABILITY, WHETHER IN AN ACTION OF CONTRACT, TORT OR OTHERWISE, ARISING FROM,
   OUT OF OR IN CONNECTION WITH THE SOFTWARE OR THE USE OR OTHER DEALINGS IN THE
   SOFTWARE
*/

package azstorage

import (
	"net/url"
	"os"

	"github.com/Azure/azure-storage-fuse/v2/common"
	"github.com/Azure/azure-storage-fuse/v2/common/log"
	"github.com/Azure/azure-storage-fuse/v2/internal"

	"github.com/Azure/azure-pipeline-go/pipeline"
	"github.com/Azure/azure-storage-blob-go/azblob"
)

// Example for azblob usage : https://godoc.org/github.com/Azure/azure-storage-blob-go/azblob#pkg-examples
// For methods help refer : https://godoc.org/github.com/Azure/azure-storage-blob-go/azblob#ContainerURL
type AzStorageConfig struct {
	authConfig azAuthConfig

	container      string
	prefixPath     string
	blockSize      int64
	maxConcurrency uint16

	// tier to be set on every upload
	defaultTier azblob.AccessTierType

	// Return back readDir on mount for given amount of time
	cancelListForSeconds uint16

	// Retry policy config
	maxRetries            int32
	maxTimeout            int32
	backoffTime           int32
	maxRetryDelay         int32
	proxyAddress          string
	sdkTrace              bool
	ignoreAccessModifiers bool
	mountAllContainers    bool

	updateMD5        bool
	validateMD5      bool
	virtualDirectory bool
}

type AzStorageConnection struct {
	Config AzStorageConfig

	Pipeline pipeline.Pipeline

	Endpoint *url.URL
}

type AzConnection interface {
	Configure(cfg AzStorageConfig) error
	UpdateConfig(cfg AzStorageConfig) error

	SetupPipeline() error
	TestPipeline() error

	ListContainers() ([]string, error)

	// This is just for test, shall not be used otherwise
	SetPrefixPath(string) error

	CreateFile(name string, mode os.FileMode) error
	CreateDirectory(name string) error
	CreateLink(source string, target string) error

	DeleteFile(name string) error
	DeleteDirectory(name string) error

	RenameFile(string, string) error
	RenameDirectory(string, string) error

	GetAttr(name string) (attr *internal.ObjAttr, err error)

	// Standard operations to be supported by any account type
	List(prefix string, marker *string, count int32) ([]*internal.ObjAttr, *string, error)

	ReadToFile(name string, offset int64, count int64, fi *os.File) error
	ReadBuffer(name string, offset int64, len int64) ([]byte, error)
	ReadInBuffer(name string, offset int64, len int64, data []byte) error

	WriteFromFile(name string, metadata map[string]string, fi *os.File) error
	WriteFromBuffer(name string, metadata map[string]string, data []byte) error
	Write(options internal.WriteFileOptions) error
	GetFileBlockOffsets(name string) (*common.BlockOffsetList, error)

	ChangeMod(string, os.FileMode) error
	ChangeOwner(string, int, int) error
	TruncateFile(string, int64) error
	StageAndCommit(name string, bol *common.BlockOffsetList) error

	NewCredentialKey(_, _ string) error
}

// NewAzStorageConnection : Based on account type create respective AzConnection Object
func NewAzStorageConnection(cfg AzStorageConfig) AzConnection {
	if cfg.authConfig.AccountType == EAccountType.INVALID_ACC() {
		log.Err("NewAzStorageConnection : Invalid account type")
	} else if cfg.authConfig.AccountType == EAccountType.BLOCK() {
		stg := &BlockBlob{}
		_ = stg.Configure(cfg)
		return stg
	} else if cfg.authConfig.AccountType == EAccountType.ADLS() {
		stg := &Datalake{}
		_ = stg.Configure(cfg)
		return stg
<<<<<<< HEAD
	} else if cfg.authConfig.AccountType == EAccountType.FILE() {
		stg := &FileShare{}
		if err := stg.Configure(cfg); err != nil {
			log.Err("NewAzStorageConnection : Failed to configure FileShare object (%s)", err.Error())
			return nil
		}
		return stg
	} else {
		log.Err("NewAzStorageConnection : Invalid account type %s", cfg.authConfig.AccountType)
		return nil
=======
>>>>>>> 56ae9cd4
	}

	return nil
}<|MERGE_RESOLUTION|>--- conflicted
+++ resolved
@@ -140,7 +140,6 @@
 		stg := &Datalake{}
 		_ = stg.Configure(cfg)
 		return stg
-<<<<<<< HEAD
 	} else if cfg.authConfig.AccountType == EAccountType.FILE() {
 		stg := &FileShare{}
 		if err := stg.Configure(cfg); err != nil {
@@ -148,11 +147,6 @@
 			return nil
 		}
 		return stg
-	} else {
-		log.Err("NewAzStorageConnection : Invalid account type %s", cfg.authConfig.AccountType)
-		return nil
-=======
->>>>>>> 56ae9cd4
 	}
 
 	return nil
