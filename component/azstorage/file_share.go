--- conflicted
+++ resolved
@@ -374,38 +374,35 @@
 	srcDir := fs.Share.NewDirectoryURL(filepath.Join(fs.Config.prefixPath, source))
 	prop, err := srcDir.GetProperties(context.Background())
 	if err != nil {
-<<<<<<< HEAD
 		serr := storeFileErrToErr(err)
 		if serr == ErrFileNotFound {
-			log.Err("FileShare::RenameDirectory : %s does not exist", source)
+			log.Err("FileShare::RenameDirectory : Source directory %s does not exist", source)
 			return err
 		} else {
 			log.Err("FileShare::RenameDirectory : Failed to get directory properties for %s (%s)", source, err.Error())
-=======
-		log.Err("FileShare::RenameDirectory : Source directory does not exist %s", err.Error())
-		return err
-	}
-
-	tgtDir := fs.Share.NewDirectoryURL(filepath.Join(fs.Config.prefixPath, target))
-	_, err = tgtDir.GetProperties(context.Background())
-	if err == nil {
-		log.Trace("FileShare::RenameDirectory : Overwriting preexisting target directory")
-		tgtDir.Delete(context.Background())
-	}
-
-	fs.CreateDirectory(target)
-
-	for marker := (azfile.Marker{}); marker.NotDone(); {
-		listFile, err := fs.Share.NewDirectoryURL(filepath.Join(fs.Config.prefixPath, source)).ListFilesAndDirectoriesSegment(context.Background(), marker,
-			azfile.ListFilesAndDirectoriesOptions{
-				MaxResults: common.MaxDirListCount,
-			})
-		if err != nil {
-			log.Err("FileShare::RenameDirectory : Failed to get list of files and directories %s", err.Error())
->>>>>>> 64dfa3ea
 			return err
 		}
 	}
+
+	// tgtDir := fs.Share.NewDirectoryURL(filepath.Join(fs.Config.prefixPath, target))
+	// _, err = tgtDir.GetProperties(context.Background())
+	// if err == nil {
+	// 	log.Trace("FileShare::RenameDirectory : Overwriting preexisting target directory")
+	// 	tgtDir.Delete(context.Background())
+	// }
+
+	// fs.CreateDirectory(target)
+
+	// for marker := (azfile.Marker{}); marker.NotDone(); {
+	// 	listFile, err := fs.Share.NewDirectoryURL(filepath.Join(fs.Config.prefixPath, source)).ListFilesAndDirectoriesSegment(context.Background(), marker,
+	// 		azfile.ListFilesAndDirectoriesOptions{
+	// 			MaxResults: common.MaxDirListCount,
+	// 		})
+	// 	if err != nil {
+	// 		log.Err("FileShare::RenameDirectory : Failed to get list of files and directories %s", err.Error())
+	// 		return err
+	// 	}
+	// }
 
 	replaceIfExists := true
 	_, err = srcDir.Rename(context.Background(), filepath.Join(fs.Config.prefixPath, target), &replaceIfExists, prop.NewMetadata())
